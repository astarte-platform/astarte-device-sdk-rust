--- conflicted
+++ resolved
@@ -56,42 +56,30 @@
     where
         T: TryInto<ItemValue, Error = VolatileItemError>,
     {
-        self.store.lock().await.push_sent(id, value);
+        self.store.lock().await.push(id, value, true);
     }
 
     pub(crate) async fn push_unsent<T>(&self, id: Id, value: T)
     where
         T: TryInto<ItemValue, Error = VolatileItemError>,
     {
-        self.store.lock().await.push_unsent(id, value);
-    }
-
-    pub(crate) async fn push_unsent<T>(&self, id: Id, value: T)
-    where
-        T: TryInto<ItemValue, Error = VolatileItemError>,
-    {
-        self.store.lock().await.push_unsent(id, value);
+        self.store.lock().await.push(id, value, false);
     }
 
     pub(crate) async fn mark_sent(&self, id: &Id, sent: bool) -> Option<bool> {
         self.store.lock().await.mark_sent(id, sent)
     }
 
+    pub(crate) async fn get_unsent(&self, buf: &mut Vec<(Id, ItemValue)>, limit: usize) -> usize {
+        self.store.lock().await.get_unsent(buf, limit)
+    }
+
+    pub(crate) async fn reset_sent(&self) {
+        self.store.lock().await.reset_sent()
+    }
+
     pub(crate) async fn mark_received(&self, id: &Id) -> Option<ItemValue> {
         self.store.lock().await.mark_received(id)
-    }
-
-<<<<<<< HEAD
-    pub(crate) async fn pop_next(&self) -> Option<ItemValue> {
-        self.store.lock().await.pop_next()
-=======
-    pub(crate) async fn get_unsent(&self, buf: &mut Vec<(Id, ItemValue)>, limit: usize) -> usize {
-        self.store.lock().await.get_unsent(buf, limit)
-    }
-
-    pub(crate) async fn reset_sent(&self) {
-        self.store.lock().await.reset_sent()
->>>>>>> b6c5b300
     }
 
     pub(crate) async fn delete_interface(&self, interface_name: &str) -> usize {
@@ -103,6 +91,11 @@
     pub(crate) async fn set_capacity(&self, capacity: usize) {
         self.store.lock().await.set_capacity(capacity);
     }
+
+    #[cfg(test)]
+    pub(crate) async fn pop_next(&self) -> Option<ItemValue> {
+        self.store.lock().await.pop_next()
+    }
 }
 
 #[derive(Debug)]
@@ -118,20 +111,6 @@
     }
 
     fn push<T>(&mut self, id: Id, value: T, sent: bool)
-    where
-        T: TryInto<ItemValue, Error = VolatileItemError>,
-    {
-        self.push_item(id, value, true);
-    }
-
-    fn push_unsent<T>(&mut self, id: Id, value: T)
-    where
-        T: TryInto<ItemValue, Error = VolatileItemError>,
-    {
-        self.push_item(id, value, false);
-    }
-
-    fn push_item<T>(&mut self, id: Id, value: T, sent: bool)
     where
         T: TryInto<ItemValue, Error = VolatileItemError>,
     {
@@ -163,40 +142,6 @@
         };
 
         self.store.push_back(VolatileItem::new(id, item, sent));
-<<<<<<< HEAD
-    }
-
-    fn push_unsent<T>(&mut self, id: Id, value: T)
-    where
-        T: TryInto<ItemValue, Error = VolatileItemError>,
-    {
-        self.push(id, value, false);
-    }
-
-    fn push_sent<T>(&mut self, id: Id, value: T)
-    where
-        T: TryInto<ItemValue, Error = VolatileItemError>,
-    {
-        self.push(id, value, true);
-=======
->>>>>>> b6c5b300
-    }
-
-    fn mark_sent(&mut self, id: &Id, sent: bool) -> Option<bool> {
-        self.store
-            .iter_mut()
-            .find(|item| item.id == *id)
-            .map(|item| std::mem::replace(&mut item.sent, sent))
-    }
-
-    fn mark_received(&mut self, id: &Id) -> Option<ItemValue> {
-        let idx = self
-            .store
-            .iter()
-            .enumerate()
-            .find_map(|(idx, item)| (item.id == *id).then_some(idx))?;
-
-        self.store.remove(idx).map(|item| item.value)
     }
 
     fn reset_sent(&mut self) {
@@ -222,6 +167,19 @@
         unsent.len() - before
     }
 
+    fn mark_sent(&mut self, id: &Id, sent: bool) -> Option<bool> {
+        self.store
+            .iter_mut()
+            .find(|item| item.id == *id)
+            .map(|item| std::mem::replace(&mut item.sent, sent))
+    }
+
+    fn mark_received(&mut self, id: &Id) -> Option<ItemValue> {
+        let idx = self.store.iter().position(|item| item.id == *id)?;
+
+        self.store.remove(idx).map(|item| item.value)
+    }
+
     fn remove_expired(&mut self) {
         let now = SystemTime::now();
 
@@ -267,6 +225,15 @@
         trace!(count, "interface removed");
 
         count
+    }
+
+    #[cfg(test)]
+    fn pop_next(&mut self) -> Option<ItemValue> {
+        let now = SystemTime::now();
+
+        std::iter::from_fn(|| self.store.pop_front())
+            .find(|item| !item.is_expired(now))
+            .map(|item| item.value)
     }
 }
 
@@ -408,7 +375,7 @@
 
         let ctx = Context::new();
 
-        store.push_unsent(ctx.next(), info);
+        store.push(ctx.next(), info, false);
 
         assert!(store.is_full());
     }
@@ -438,11 +405,11 @@
         let mut store = State::with_capacity(1);
         let ctx = Context::new();
 
-        store.push_unsent(ctx.next(), info1);
+        store.push(ctx.next(), info1, false);
 
         assert!(store.is_full());
 
-        store.push_unsent(ctx.next(), info2.clone());
+        store.push(ctx.next(), info2.clone(), false);
 
         assert_eq!(store.store[0].value, ItemValue::Individual(info2));
     }
@@ -485,20 +452,20 @@
 
         let ctx = Context::new();
 
-        store.push_unsent(ctx.next(), info1);
-        store.push_unsent(ctx.next(), info2);
+        store.push(ctx.next(), info1, false);
+        store.push(ctx.next(), info2, false);
 
         store.store[0].store_time -= Duration::from_secs(1);
 
         assert!(store.is_full());
 
-        store.push_unsent(ctx.next(), info3.clone());
+        store.push(ctx.next(), info3.clone(), false);
 
         assert_eq!(store.store[0].value, ItemValue::Individual(info3));
     }
 
     #[test]
-    fn should_clone_non_expired() {
+    fn should_queue_non_expired() {
         let info1 = ValidatedIndividual {
             interface: "interface1".to_string(),
             path: "path".to_string(),
@@ -535,28 +502,18 @@
 
         let ctx = Context::new();
 
-<<<<<<< HEAD
-        store.push_unsent(ctx.next(), info1);
-        store.push_unsent(ctx.next(), info2);
-        store.push_unsent(ctx.next(), info3.clone());
-=======
-        store.push(ctx.next(), info1);
-        store.push(ctx.next(), info2);
-        let id_info_3 = ctx.next();
-        store.push(id_info_3, info3.clone());
->>>>>>> b6c5b300
+        store.push(ctx.next(), info1, false);
+        store.push(ctx.next(), info2, false);
+        store.push(ctx.next(), info3.clone(), false);
 
         store.store[0].store_time -= Duration::from_secs(1);
         store.store[1].store_time -= Duration::from_secs(1);
 
-        store.reset_sent();
-
         let mut buf = Vec::with_capacity(1);
-        assert_eq!(store.get_unsent(&mut buf, 1), 1);
-        let (id, item) = buf.pop().unwrap();
-        assert_eq!((id, item), (id_info_3, ItemValue::Individual(info3)));
-
-        // the expired elemen get evicted
+        // does not remove the non expired elements
+        store.get_unsent(&mut buf, 1);
+
+        assert_eq!(buf.pop().map(|e| e.1), Some(ItemValue::Individual(info3)));
         assert_eq!(store.store.len(), 1);
     }
 
@@ -629,13 +586,12 @@
 
         let ctx = Context::new();
 
-        store.push_unsent(ctx.next(), info1);
+        store.push(ctx.next(), info1, false);
         let id = ctx.next();
-        store.push_unsent(id, info2);
-        store.push_unsent(ctx.next(), info3.clone());
-
-        // assert that the message is marked as sent during creation
-        assert!(store.mark_sent(&id, true).unwrap());
+        store.push(id, info2, false);
+        store.push(ctx.next(), info3.clone(), false);
+
+        assert!(!store.mark_sent(&id, true).unwrap());
 
         assert!(store.store[1].sent)
     }
@@ -678,10 +634,10 @@
 
         let ctx = Context::new();
 
-        store.push_unsent(ctx.next(), info1);
+        store.push(ctx.next(), info1, false);
         let id = ctx.next();
-        store.push_unsent(id, info2);
-        store.push_unsent(ctx.next(), info3.clone());
+        store.push(id, info2, false);
+        store.push(ctx.next(), info3.clone(), false);
 
         assert!(store.mark_received(&id).is_some());
 
@@ -690,7 +646,6 @@
     }
 
     #[test]
-<<<<<<< HEAD
     fn capacity_0_volatile_store_should_not_store() {
         let mut store = State::with_capacity(0);
         let ctx = Context::new();
@@ -705,9 +660,9 @@
             timestamp: None,
         };
 
-        store.push_unsent(ctx.next(), info.clone());
-
-        assert_eq!(None, store.pop_next());
+        store.push(ctx.next(), info.clone(), false);
+
+        assert_eq!(None, store.store.pop_front());
     }
 
     #[test]
@@ -725,50 +680,29 @@
             timestamp: None,
         };
 
-        store.push_unsent(ctx.next(), info.clone());
-
-        assert_eq!(store.pop_next().unwrap(), ItemValue::Individual(info));
+        store.push(ctx.next(), info.clone(), false);
+
+        assert_eq!(
+            store.store.pop_front().map(|e| e.value).unwrap(),
+            ItemValue::Individual(info)
+        );
 
         let info = ValidatedObject {
-=======
-    fn should_mark_all_unsent() {
-        let info1 = ValidatedIndividual {
-            interface: "interface1".to_string(),
-            path: "path".to_string(),
-            version_major: 0,
-            reliability: Reliability::Unique,
-            retention: Retention::Volatile {
-                expiry: Some(Duration::from_nanos(1)),
-            },
-            data: AstarteType::Integer(42),
-            timestamp: None,
-        };
-        let info2 = ValidatedIndividual {
-            interface: "interface2".to_string(),
-            path: "path".to_string(),
-            version_major: 0,
-            reliability: Reliability::Unique,
-            retention: Retention::Volatile {
-                expiry: Some(Duration::from_nanos(1)),
-            },
-            data: AstarteType::Integer(42),
-            timestamp: None,
-        };
-        let info3 = ValidatedIndividual {
->>>>>>> b6c5b300
             interface: "interface3".to_string(),
             path: "path".to_string(),
             version_major: 0,
             reliability: Reliability::Unique,
-<<<<<<< HEAD
             retention: Retention::Stored { expiry: None },
             data: AstarteObject::new(),
             timestamp: None,
         };
 
-        store.push_unsent(ctx.next(), info.clone());
-
-        assert_eq!(store.pop_next().unwrap(), ItemValue::Object(info));
+        store.push(ctx.next(), info.clone(), false);
+
+        assert_eq!(
+            store.store.pop_front().map(|e| e.value).unwrap(),
+            ItemValue::Object(info)
+        );
     }
 
     #[test]
@@ -797,13 +731,16 @@
             timestamp: None,
         };
 
-        store.push_unsent(ctx.next(), individual.clone());
-        store.push_unsent(ctx.next(), individual.clone());
-        store.push_unsent(ctx.next(), object.clone());
+        store.push(ctx.next(), individual.clone(), false);
+        store.push(ctx.next(), individual.clone(), false);
+        store.push(ctx.next(), object.clone(), false);
 
         assert_eq!(store.delete_interface(interface), 2);
 
-        assert_eq!(store.pop_next().unwrap(), ItemValue::Object(object));
+        assert_eq!(
+            store.store.pop_front().map(|e| e.value).unwrap(),
+            ItemValue::Object(object)
+        );
     }
 
     #[cfg(feature = "message-hub")]
@@ -825,24 +762,54 @@
 
         store.set_capacity(0).await;
         assert_eq!(store.store.lock().await.store.capacity(), 0);
-=======
+    }
+
+    #[test]
+    fn should_mark_all_unsent() {
+        let info1 = ValidatedIndividual {
+            interface: "interface1".to_string(),
+            path: "path".to_string(),
+            version_major: 0,
+            reliability: Reliability::Unique,
+            retention: Retention::Volatile {
+                expiry: Some(Duration::from_nanos(1)),
+            },
+            data: AstarteData::Integer(42),
+            timestamp: None,
+        };
+        let info2 = ValidatedIndividual {
+            interface: "interface2".to_string(),
+            path: "path".to_string(),
+            version_major: 0,
+            reliability: Reliability::Unique,
+            retention: Retention::Volatile {
+                expiry: Some(Duration::from_nanos(1)),
+            },
+            data: AstarteData::Integer(42),
+            timestamp: None,
+        };
+        let info3 = ValidatedIndividual {
+            interface: "interface3".to_string(),
+            path: "path".to_string(),
+            version_major: 0,
+            reliability: Reliability::Unique,
             retention: Retention::Volatile { expiry: None },
-            data: AstarteType::Integer(42),
-            timestamp: None,
-        };
-
-        let mut store = VolatileStore::with_capacity(3);
+            data: AstarteData::Integer(42),
+            timestamp: None,
+        };
+
+        let mut store = State::with_capacity(3);
 
         let ctx = Context::new();
 
         let id = ctx.next();
-        store.push(id, info1);
+        store.push(id, info1, true);
         store.mark_sent(&id, true);
         let id = ctx.next();
-        store.push(id, info2);
+        store.push(id, info2, true);
         store.mark_sent(&id, true);
         let id = ctx.next();
-        store.push(id, info3.clone());
+        store.push(id, info3.clone(), true);
         store.mark_sent(&id, true);
 
         store.reset_sent();
@@ -862,7 +829,7 @@
             retention: Retention::Volatile {
                 expiry: Some(Duration::from_secs(3599)),
             },
-            data: AstarteType::Integer(42),
+            data: AstarteData::Integer(42),
             timestamp: None,
         };
         let info_unsent_check = ValidatedIndividual {
@@ -873,11 +840,11 @@
             retention: Retention::Volatile {
                 expiry: Some(Duration::from_secs(3600)),
             },
-            data: AstarteType::Integer(42),
-            timestamp: None,
-        };
-
-        let mut store = VolatileStore::with_capacity(50);
+            data: AstarteData::Integer(42),
+            timestamp: None,
+        };
+
+        let mut store = State::with_capacity(50);
 
         let ctx = Context::new();
 
@@ -888,13 +855,13 @@
 
             // 4 elements marked as not sent
             if (i + 1) % 25 == 0 {
-                store.push(id, info_unsent_check.clone());
+                store.push(id, info_unsent_check.clone(), true);
                 store.mark_sent(&id, false);
                 let id = ctx.next();
-                store.push(id, info_unsent_check.clone());
+                store.push(id, info_unsent_check.clone(), true);
                 store.mark_sent(&id, false);
             } else {
-                store.push(id, info.clone());
+                store.push(id, info.clone(), true);
                 store.mark_sent(&id, true);
             }
         }
@@ -913,6 +880,5 @@
         assert!(check_is_unsent_element(&buf[1].1));
         assert!(check_is_unsent_element(&buf[2].1));
         assert!(check_is_unsent_element(&buf[3].1));
->>>>>>> b6c5b300
     }
 }