// This file is part of Astarte.
//
// Copyright 2023 - 2025 SECO Mind Srl
//
// Licensed under the Apache License, Version 2.0 (the "License");
// you may not use this file except in compliance with the License.
// You may obtain a copy of the License at
//
//    http://www.apache.org/licenses/LICENSE-2.0
//
// Unless required by applicable law or agreed to in writing, software
// distributed under the License is distributed on an "AS IS" BASIS,
// WITHOUT WARRANTIES OR CONDITIONS OF ANY KIND, either express or implied.
// See the License for the specific language governing permissions and
// limitations under the License.
//
// SPDX-License-Identifier: Apache-2.0

//! Provides the structs for the Astarte MQTT Protocol.
//!
//! You can find more information about the protocol v1 in the [Astarte MQTT v1 Protocol](https://docs.astarte-platform.org/astarte/latest/080-mqtt-v1-protocol.html).

use astarte_interfaces::{
    mapping::path::MappingPathError, DatastreamIndividual, DatastreamObject, InterfaceMapping,
    MappingPath, Properties, Schema,
};
use bson::Bson;
use serde::{Deserialize, Serialize};
use tracing::{debug, trace};

use crate::{
    aggregate::AstarteObject,
    interfaces::MappingRef,
    types::{de::BsonConverter, AstarteData, TypeError},
    Timestamp,
};

/// Errors that can occur while handling the payload.
#[non_exhaustive]
#[derive(Debug, Clone, thiserror::Error)]
pub enum PayloadError {
    /// Couldn't serialize the payload to bson.
    // NOTE: box the bson error since it's big in size
    #[error("couldn't serialize the payload")]
    Serialize(#[from] Box<bson::ser::Error>),
    /// Couldn't deserialize the payload to bson.
    #[error("couldn't deserialize the payload")]
    Deserialize(#[from] bson::de::Error),
    /// Couldn't convert the value to [`AstarteData`]
    #[error("couldn't convert the value to AstarteData")]
    AstarteData(#[from] TypeError),
    /// Expected object, individual data deserialized
    // FIXME: remove in future release
    #[error("expected object, individual data deserialized instead {0}")]
    Object(Box<Bson>),
    /// Couldn't parse a mapping
    #[error("couldn't parse the mapping")]
    Mapping(#[from] MappingPathError),
    /// Couldn't accept unset for mapping without `allow_unset`
    #[error("couldn't accept unset if the mapping isn't a property with `allow_unset`")]
    Unset,
}

/// The payload of an MQTT message.
///
/// It is serialized as a BSON object when sent over the wire.
///
/// The payload BSON specification can be found here: [BSON](https://docs.astarte-platform.org/astarte/latest/080-mqtt-v1-protocol.html#bson)
#[derive(Debug, Clone, Copy, PartialEq, Serialize, Deserialize)]
pub(crate) struct Payload<T> {
    #[serde(rename = "v")]
    pub(crate) value: T,
    #[serde(
        rename = "t",
        default,
        skip_serializing_if = "Option::is_none",
        with = "bson::serde_helpers::chrono_datetime_as_bson_datetime_optional"
    )]
    pub(crate) timestamp: Option<Timestamp>,
}

impl<T> Payload<T> {
    /// Create a new payload with the given value.
    ///
    /// The time-stamp will be set to [`None`]
    pub(crate) fn new(value: T) -> Self {
        Self {
            value,
            timestamp: None,
        }
    }

    /// Create a new payload with the given value and time-stamp.
    pub(crate) fn with_timestamp(value: T, timestamp: Option<Timestamp>) -> Self {
        Self { value, timestamp }
    }

    /// Serialize the payload to a BSON vector of bytes.
    pub(crate) fn to_vec(&self) -> Result<Vec<u8>, PayloadError>
    where
        T: serde::Serialize,
    {
        let res = bson::to_vec(self).map_err(Box::new)?;

        Ok(res)
    }

    /// Deserialize the payload from a BSON slice of bytes.
    pub(crate) fn from_slice<'a>(buf: &'a [u8]) -> Result<Payload<T>, PayloadError>
    where
        T: serde::de::Deserialize<'a>,
    {
        let res = bson::from_slice(buf)?;

        Ok(res)
    }
}

/// Serialize an [`AstarteData`] to a [`Bson`] buffer
pub(super) fn serialize_individual(
    individual: &AstarteData,
    timestamp: Option<Timestamp>,
) -> Result<Vec<u8>, PayloadError> {
    Payload::with_timestamp(individual, timestamp).to_vec()
}

/// Serialize an aggregate to a [`Bson`] buffer
pub(super) fn serialize_object(
    aggregate: &AstarteObject,
    timestamp: Option<Timestamp>,
) -> Result<Vec<u8>, PayloadError> {
    Payload::with_timestamp(aggregate, timestamp).to_vec()
}

/// Deserialize an individual [`AstarteData`]
pub(super) fn deserialize_property(
    mapping: &MappingRef<'_, Properties>,
    buf: &[u8],
) -> Result<Option<AstarteData>, PayloadError> {
    if buf.is_empty() {
        if !mapping.mapping().allow_unset() {
            return Err(PayloadError::Unset);
        }

        return Ok(None);
    }

    let payload = Payload::<Bson>::from_slice(buf)?;

    let hint = BsonConverter::new(mapping.mapping().mapping_type(), payload.value);

    let ast_val = AstarteData::try_from(hint)?;

    Ok(Some(ast_val))
}

/// Deserialize an individual [`AstarteData`]
pub(super) fn deserialize_individual(
    mapping: &MappingRef<'_, DatastreamIndividual>,
    buf: &[u8],
) -> Result<(AstarteData, Option<Timestamp>), PayloadError> {
    let payload = Payload::<Bson>::from_slice(buf)?;

    let hint = BsonConverter::new(mapping.mapping().mapping_type(), payload.value);

    let ast_val = AstarteData::try_from(hint)?;

    Ok((ast_val, payload.timestamp))
}

pub(super) fn deserialize_object(
    object: &DatastreamObject,
    path: &MappingPath<'_>,
    buf: &[u8],
) -> Result<(AstarteObject, Option<Timestamp>), PayloadError> {
    if buf.is_empty() {
        return Err(PayloadError::Unset);
    }

    let payload = Payload::<Bson>::from_slice(buf)?;

    let doc = match payload.value {
        Bson::Document(document) => document,
        data => return Err(PayloadError::Object(Box::new(data))),
    };

    trace!("base path {path}");

    let aggregate = doc
        .into_iter()
        .filter_map(|(key, value)| {
            trace!(key);

            let mapping = match object.mapping(&key) {
                Some(mapping) => mapping,
                None => {
                    debug!(
                        "unrecognized mapping {path} for interface {}",
                        object.interface_name()
                    );

                    return None;
                }
            };

            let hint = BsonConverter::new(mapping.mapping_type(), value);

            let ast_val = match AstarteData::try_from(hint) {
                Ok(t) => t,
                Err(err) => return Some(Err(PayloadError::from(err))),
            };

            Some(Ok((key, ast_val)))
        })
        .collect::<Result<AstarteObject, _>>()?;

    Ok((aggregate, payload.timestamp))
}

#[cfg(test)]
mod test {
<<<<<<< HEAD
    use astarte_interfaces::schema::MappingType;
    use astarte_interfaces::Interface;
    use chrono::{DateTime, Utc};
    use pretty_assertions::assert_eq;
=======
    use chrono::{DateTime, Utc};
>>>>>>> b890a330
    use std::str::FromStr;

    use base64::Engine;
    use chrono::TimeZone;

    use crate::types::Double;
    use crate::validate::ValidatedIndividual;
    use crate::validate::ValidatedObject;

    use super::*;

    use crate::test::E2E_DEVICE_AGGREGATE;
    use crate::test::E2E_DEVICE_DATASTREAM;

    fn mapping_type(value: &AstarteData) -> MappingType {
        match value {
            AstarteData::Double(_) => MappingType::Double,
            AstarteData::Integer(_) => MappingType::Integer,
            AstarteData::Boolean(_) => MappingType::Boolean,
            AstarteData::LongInteger(_) => MappingType::LongInteger,
            AstarteData::String(_) => MappingType::String,
            AstarteData::BinaryBlob(_) => MappingType::BinaryBlob,
            AstarteData::DateTime(_) => MappingType::DateTime,
            AstarteData::DoubleArray(_) => MappingType::DoubleArray,
            AstarteData::IntegerArray(_) => MappingType::IntegerArray,
            AstarteData::BooleanArray(_) => MappingType::BooleanArray,
            AstarteData::LongIntegerArray(_) => MappingType::LongIntegerArray,
            AstarteData::StringArray(_) => MappingType::StringArray,
            AstarteData::BinaryBlobArray(_) => MappingType::BinaryBlobArray,
            AstarteData::DateTimeArray(_) => MappingType::DateTimeArray,
        }
    }

    #[test]
    fn test_individual_serialization() {
        let interface = Interface::from_str(E2E_DEVICE_DATASTREAM).unwrap();
        let interface = interface.as_datastream_individual().unwrap();

        let alltypes = [
            AstarteData::Double(4.5.try_into().unwrap()),
            AstarteData::Integer(-4),
            AstarteData::Boolean(true),
            AstarteData::LongInteger(45543543534_i64),
            AstarteData::String("hello".into()),
            AstarteData::BinaryBlob(b"hello".to_vec()),
            AstarteData::DateTime(TimeZone::timestamp_opt(&Utc, 1627580808, 0).unwrap()),
            AstarteData::DoubleArray(
                [1.2, 3.4, 5.6, 7.8]
                    .map(|v| Double::try_from(v).unwrap())
                    .to_vec(),
            ),
            AstarteData::IntegerArray(vec![1, 3, 5, 7]),
            AstarteData::BooleanArray(vec![true, false, true, true]),
            AstarteData::LongIntegerArray(vec![45543543534_i64, 45543543535_i64, 45543543536_i64]),
            AstarteData::StringArray(vec!["hello".to_owned(), "world".to_owned()]),
            AstarteData::BinaryBlobArray(vec![b"hello".to_vec(), b"world".to_vec()]),
            AstarteData::DateTimeArray(vec![
                TimeZone::timestamp_opt(&Utc, 1627580808, 0).unwrap(),
                TimeZone::timestamp_opt(&Utc, 1627580809, 0).unwrap(),
                TimeZone::timestamp_opt(&Utc, 1627580810, 0).unwrap(),
            ]),
        ];

        for ty in alltypes {
            println!("checking {ty:?}");
            let mapping_type = mapping_type(&ty);
            let endpoint = format!("/{mapping_type}_endpoint");

            let path = MappingPath::try_from(endpoint.as_str()).unwrap();
            let mapping = MappingRef::new(interface, &path).unwrap();

            let validated = ValidatedIndividual::validate(
                mapping,
                ty.clone(),
                Some(TimeZone::timestamp_opt(&Utc, 1627580808, 0).unwrap()),
            )
            .unwrap();

            let buf = serialize_individual(&validated.data, validated.timestamp).unwrap();

            let (res, _) = deserialize_individual(&mapping, &buf).unwrap();

            assert_eq!(res, ty);
        }
    }

    #[test]
    fn test_serialize_object() {
        let interface = DatastreamObject::from_str(E2E_DEVICE_AGGREGATE).unwrap();

        let alltypes = [
            AstarteData::try_from(4.5).unwrap(),
            AstarteData::Integer(-4),
            AstarteData::Boolean(true),
            AstarteData::LongInteger(45543543534_i64),
            AstarteData::String("hello".into()),
            AstarteData::BinaryBlob(b"hello".to_vec()),
            AstarteData::DateTime(TimeZone::timestamp_opt(&Utc, 1627580808, 0).unwrap()),
            AstarteData::try_from(vec![1.2, 3.4, 5.6, 7.8]).unwrap(),
            AstarteData::IntegerArray(vec![1, 3, 5, 7]),
            AstarteData::BooleanArray(vec![true, false, true, true]),
            AstarteData::LongIntegerArray(vec![45543543534_i64, 45543543535_i64, 45543543536_i64]),
            AstarteData::StringArray(vec!["hello".to_owned(), "world".to_owned()]),
            AstarteData::BinaryBlobArray(vec![b"hello".to_vec(), b"world".to_vec()]),
            AstarteData::DateTimeArray(vec![
                TimeZone::timestamp_opt(&Utc, 1627580808, 0).unwrap(),
                TimeZone::timestamp_opt(&Utc, 1627580809, 0).unwrap(),
                TimeZone::timestamp_opt(&Utc, 1627580810, 0).unwrap(),
            ]),
        ];

        let base_path = "/1";
        let mut data: AstarteObject = alltypes
            .into_iter()
            .map(|ty| {
                let mapping_type = mapping_type(&ty);

                let endpoint = format!("{mapping_type}_endpoint");

                (endpoint, ty)
            })
            .collect();

        let path = MappingPath::try_from(base_path).unwrap();

        let validated = ValidatedObject::validate(
            &interface,
            &path,
            data.clone(),
            Some(TimeZone::timestamp_opt(&Utc, 1627580809, 0).unwrap()),
        )
        .unwrap();
        let buf = serialize_object(&validated.data, validated.timestamp).unwrap();

<<<<<<< HEAD
        let (mut res, _) = deserialize_object(&interface, &path, &buf).unwrap();

        res.inner.sort_by(|(a, _), (b, _)| a.cmp(b));
        data.inner.sort_by(|(a, _), (b, _)| a.cmp(b));
=======
        let (res, res_timestamp) =
            deserialize_object(&interface.as_object_ref().unwrap(), &path, &buf).unwrap();
>>>>>>> b890a330

        assert_eq!(res, data);
        assert_eq!(res_timestamp, None);

        assert_eq!(res, data);

        // With timestamp
        let timestamp = Some(DateTime::from_timestamp_millis(42).unwrap());
        let validated = mock_validate_object(&interface, &path, data.clone(), timestamp).unwrap();
        let buf = serialize_object(&validated.data, validated.timestamp).unwrap();

        let (res, res_timestamp) =
            deserialize_object(&interface.as_object_ref().unwrap(), &path, &buf).unwrap();

        assert_eq!(res, data);
        assert_eq!(res_timestamp, timestamp);
    }

    #[test]
    fn test_integer_longinteger_compatibility() {
        let interface = DatastreamIndividual::from_str(E2E_DEVICE_DATASTREAM).unwrap();
        let path = MappingPath::try_from("/longinteger_endpoint").unwrap();
        let mapping = MappingRef::new(&interface, &path).unwrap();

        // 3600i32
        let longinteger_b = [12, 0, 0, 0, 16, 118, 0, 16, 14, 0, 0, 0];

        let (res, _) = deserialize_individual(&mapping, &longinteger_b).unwrap();

        assert_eq!(res, AstarteData::LongInteger(3600i64));
    }

    #[test]
    fn test_bson_serialization() {
        let interface = DatastreamIndividual::from_str(E2E_DEVICE_DATASTREAM).unwrap();
        let path = MappingPath::try_from("/longinteger_endpoint").unwrap();
        let mapping = MappingRef::new(&interface, &path).unwrap();

        let og_value = AstarteData::LongInteger(3600);
        let validated = ValidatedIndividual::validate(
            mapping,
            og_value.clone(),
            Some(DateTime::from_timestamp_millis(42).unwrap()),
        )
        .unwrap();
        let buf = serialize_individual(&validated.data, validated.timestamp).unwrap();

<<<<<<< HEAD
        let expected = [
            48, 0, 0, 0, 18, 118, 0, 16, 14, 0, 0, 0, 0, 0, 0, 2, 116, 0, 25, 0, 0, 0, 49, 57, 55,
            48, 45, 48, 49, 45, 48, 49, 84, 48, 48, 58, 48, 48, 58, 48, 48, 46, 48, 52, 50, 90, 0,
            0,
        ];
=======
        let expected = base64::prelude::BASE64_STANDARD
            .decode("EAAAABJ2ABAOAAAAAAAAAA==")
            .unwrap();

        assert_eq!(
            buf,
            expected,
            "Invalid bson {}",
            base64::prelude::BASE64_STANDARD.encode(&buf)
        );

        let (res, res_timestamp) = deserialize_individual(&mapping, &buf)
            .unwrap()
            .expect("invalid unset");

        assert_eq!(res, og_value);
        assert_eq!(res_timestamp, None);

        // Timestamp
        let timestamp = Some(DateTime::from_timestamp_millis(42).unwrap());
        let validated =
            ValidatedIndividual::validate(mapping, &path, og_value.clone(), timestamp).unwrap();
        let buf = serialize_individual(&validated.data, validated.timestamp).unwrap();

        let expected = base64::prelude::BASE64_STANDARD
            .decode("GwAAABJ2ABAOAAAAAAAACXQAKgAAAAAAAAAA")
            .unwrap();
>>>>>>> b890a330

        assert_eq!(
            buf,
            expected,
            "Invalid bson {}",
            base64::prelude::BASE64_STANDARD.encode(&buf)
        );

<<<<<<< HEAD
        let (res, _) = deserialize_individual(&mapping, &buf).unwrap();
=======
        let (res, res_timestamp) = deserialize_individual(&mapping, &buf)
            .unwrap()
            .expect("invalid unset");
>>>>>>> b890a330

        assert_eq!(res, og_value);
        assert_eq!(res_timestamp, timestamp);
    }

    #[test]
    fn deserialize_mixed_array() {
        let buf = [
            49, 0, 0, 0, 4, 118, 0, 41, 0, 0, 0, 18, 48, 0, 238, 82, 155, 154, 10, 0, 0, 0, 16, 49,
            0, 10, 0, 0, 0, 16, 50, 0, 0, 0, 0, 0, 18, 51, 0, 238, 82, 155, 154, 10, 0, 0, 0, 0, 0,
        ];

        let interface = DatastreamIndividual::from_str(E2E_DEVICE_DATASTREAM).unwrap();

        let path = MappingPath::try_from("/longintegerarray_endpoint").unwrap();
        let mapping = MappingRef::new(&interface, &path).unwrap();

        let (at, _) = deserialize_individual(&mapping, &buf).unwrap();

        let expected = AstarteData::LongIntegerArray(vec![45543543534, 10, 0, 45543543534]);

        assert_eq!(at, expected);
    }

    #[test]
    fn deserialize_empty_array() {
        let buf = [13, 0, 0, 0, 4, 118, 0, 5, 0, 0, 0, 0, 0];

        let interface = DatastreamIndividual::from_str(E2E_DEVICE_DATASTREAM).unwrap();

        let path = MappingPath::try_from("/longintegerarray_endpoint").unwrap();
        let mapping = MappingRef::new(&interface, &path).unwrap();

        let (at, _) = deserialize_individual(&mapping, &buf).unwrap();

        let expected = AstarteData::LongIntegerArray(vec![]);

        assert_eq!(at, expected);
    }

    #[test]
    fn deserialize_unset_individual() {
        let buf = [];

        let interface = Properties::from_str(
            r#"{
    "interface_name": "org.astarte-platform.rust.e2etest.DeviceProperty",
    "version_major": 0,
    "version_minor": 1,
    "type": "properties",
    "ownership": "device",
    "mappings": [
        {
            "endpoint": "/%{sensor_id}/double_endpoint",
            "type": "double",
            "allow_unset": false
        }
]}"#,
        )
        .unwrap();

        let path = MappingPath::try_from("/1/double_endpoint").unwrap();
        let mapping = MappingRef::new(&interface, &path).unwrap();

        let at = deserialize_property(&mapping, &buf);

        assert!(matches!(at, Err(PayloadError::Unset)));
    }

    #[test]
    fn deserialize_unset_aggregate() {
        let buf = [];

        let object = DatastreamObject::from_str(E2E_DEVICE_AGGREGATE).unwrap();
        let path = MappingPath::try_from("/1").unwrap();

        let at = deserialize_object(&object, &path, &buf);

        assert!(matches!(at, Err(PayloadError::Unset)));
    }
}<|MERGE_RESOLUTION|>--- conflicted
+++ resolved
@@ -219,14 +219,10 @@
 
 #[cfg(test)]
 mod test {
-<<<<<<< HEAD
     use astarte_interfaces::schema::MappingType;
     use astarte_interfaces::Interface;
     use chrono::{DateTime, Utc};
     use pretty_assertions::assert_eq;
-=======
-    use chrono::{DateTime, Utc};
->>>>>>> b890a330
     use std::str::FromStr;
 
     use base64::Engine;
@@ -339,7 +335,7 @@
         ];
 
         let base_path = "/1";
-        let mut data: AstarteObject = alltypes
+        let data: AstarteObject = alltypes
             .into_iter()
             .map(|ty| {
                 let mapping_type = mapping_type(&ty);
@@ -352,80 +348,13 @@
 
         let path = MappingPath::try_from(base_path).unwrap();
 
-        let validated = ValidatedObject::validate(
-            &interface,
-            &path,
-            data.clone(),
-            Some(TimeZone::timestamp_opt(&Utc, 1627580809, 0).unwrap()),
-        )
-        .unwrap();
+        let timestamp = Some(DateTime::from_timestamp_millis(42).unwrap());
+        let validated =
+            ValidatedObject::validate(&interface, &path, data.clone(), timestamp).unwrap();
         let buf = serialize_object(&validated.data, validated.timestamp).unwrap();
 
-<<<<<<< HEAD
-        let (mut res, _) = deserialize_object(&interface, &path, &buf).unwrap();
-
-        res.inner.sort_by(|(a, _), (b, _)| a.cmp(b));
-        data.inner.sort_by(|(a, _), (b, _)| a.cmp(b));
-=======
-        let (res, res_timestamp) =
-            deserialize_object(&interface.as_object_ref().unwrap(), &path, &buf).unwrap();
->>>>>>> b890a330
-
-        assert_eq!(res, data);
-        assert_eq!(res_timestamp, None);
-
-        assert_eq!(res, data);
-
-        // With timestamp
-        let timestamp = Some(DateTime::from_timestamp_millis(42).unwrap());
-        let validated = mock_validate_object(&interface, &path, data.clone(), timestamp).unwrap();
-        let buf = serialize_object(&validated.data, validated.timestamp).unwrap();
-
-        let (res, res_timestamp) =
-            deserialize_object(&interface.as_object_ref().unwrap(), &path, &buf).unwrap();
-
-        assert_eq!(res, data);
-        assert_eq!(res_timestamp, timestamp);
-    }
-
-    #[test]
-    fn test_integer_longinteger_compatibility() {
-        let interface = DatastreamIndividual::from_str(E2E_DEVICE_DATASTREAM).unwrap();
-        let path = MappingPath::try_from("/longinteger_endpoint").unwrap();
-        let mapping = MappingRef::new(&interface, &path).unwrap();
-
-        // 3600i32
-        let longinteger_b = [12, 0, 0, 0, 16, 118, 0, 16, 14, 0, 0, 0];
-
-        let (res, _) = deserialize_individual(&mapping, &longinteger_b).unwrap();
-
-        assert_eq!(res, AstarteData::LongInteger(3600i64));
-    }
-
-    #[test]
-    fn test_bson_serialization() {
-        let interface = DatastreamIndividual::from_str(E2E_DEVICE_DATASTREAM).unwrap();
-        let path = MappingPath::try_from("/longinteger_endpoint").unwrap();
-        let mapping = MappingRef::new(&interface, &path).unwrap();
-
-        let og_value = AstarteData::LongInteger(3600);
-        let validated = ValidatedIndividual::validate(
-            mapping,
-            og_value.clone(),
-            Some(DateTime::from_timestamp_millis(42).unwrap()),
-        )
-        .unwrap();
-        let buf = serialize_individual(&validated.data, validated.timestamp).unwrap();
-
-<<<<<<< HEAD
-        let expected = [
-            48, 0, 0, 0, 18, 118, 0, 16, 14, 0, 0, 0, 0, 0, 0, 2, 116, 0, 25, 0, 0, 0, 49, 57, 55,
-            48, 45, 48, 49, 45, 48, 49, 84, 48, 48, 58, 48, 48, 58, 48, 48, 46, 48, 52, 50, 90, 0,
-            0,
-        ];
-=======
         let expected = base64::prelude::BASE64_STANDARD
-            .decode("EAAAABJ2ABAOAAAAAAAAAA==")
+            .decode("ZQIAAAN2AFICAAABZG91YmxlX2VuZHBvaW50AAAAAAAAABJAEGludGVnZXJfZW5kcG9pbnQA/P///whib29sZWFuX2VuZHBvaW50AAESbG9uZ2ludGVnZXJfZW5kcG9pbnQA7lKbmgoAAAACc3RyaW5nX2VuZHBvaW50AAYAAABoZWxsbwAFYmluYXJ5YmxvYl9lbmRwb2ludAAFAAAAAGhlbGxvCWRhdGV0aW1lX2VuZHBvaW50AEA7YPN6AQAABGRvdWJsZWFycmF5X2VuZHBvaW50ADEAAAABMAAzMzMzMzPzPwExADMzMzMzMwtAATIAZmZmZmZmFkABMwAzMzMzMzMfQAAEaW50ZWdlcmFycmF5X2VuZHBvaW50ACEAAAAQMAABAAAAEDEAAwAAABAyAAUAAAAQMwAHAAAAAARib29sZWFuYXJyYXlfZW5kcG9pbnQAFQAAAAgwAAEIMQAACDIAAQgzAAEABGxvbmdpbnRlZ2VyYXJyYXlfZW5kcG9pbnQAJgAAABIwAO5Sm5oKAAAAEjEA71KbmgoAAAASMgDwUpuaCgAAAAAEc3RyaW5nYXJyYXlfZW5kcG9pbnQAHwAAAAIwAAYAAABoZWxsbwACMQAGAAAAd29ybGQAAARiaW5hcnlibG9iYXJyYXlfZW5kcG9pbnQAHwAAAAUwAAUAAAAAaGVsbG8FMQAFAAAAAHdvcmxkAARkYXRldGltZWFycmF5X2VuZHBvaW50ACYAAAAJMABAO2DzegEAAAkxACg/YPN6AQAACTIAEENg83oBAAAAAAl0ACoAAAAAAAAAAA==")
             .unwrap();
 
         assert_eq!(
@@ -435,23 +364,41 @@
             base64::prelude::BASE64_STANDARD.encode(&buf)
         );
 
-        let (res, res_timestamp) = deserialize_individual(&mapping, &buf)
-            .unwrap()
-            .expect("invalid unset");
-
-        assert_eq!(res, og_value);
-        assert_eq!(res_timestamp, None);
-
-        // Timestamp
+        let (res, res_timestamp) = deserialize_object(&interface, &path, &buf).unwrap();
+
+        assert_eq!(res, data);
+        assert_eq!(res_timestamp, timestamp);
+    }
+
+    #[test]
+    fn test_integer_longinteger_compatibility() {
+        let interface = DatastreamIndividual::from_str(E2E_DEVICE_DATASTREAM).unwrap();
+        let path = MappingPath::try_from("/longinteger_endpoint").unwrap();
+        let mapping = MappingRef::new(&interface, &path).unwrap();
+
+        // 3600i32
+        let longinteger_b = [12, 0, 0, 0, 16, 118, 0, 16, 14, 0, 0, 0];
+
+        let (res, _) = deserialize_individual(&mapping, &longinteger_b).unwrap();
+
+        assert_eq!(res, AstarteData::LongInteger(3600i64));
+    }
+
+    #[test]
+    fn test_bson_serialization() {
+        let interface = DatastreamIndividual::from_str(E2E_DEVICE_DATASTREAM).unwrap();
+        let path = MappingPath::try_from("/longinteger_endpoint").unwrap();
+        let mapping = MappingRef::new(&interface, &path).unwrap();
+
+        let og_value = AstarteData::LongInteger(3600);
         let timestamp = Some(DateTime::from_timestamp_millis(42).unwrap());
         let validated =
-            ValidatedIndividual::validate(mapping, &path, og_value.clone(), timestamp).unwrap();
+            ValidatedIndividual::validate(mapping, og_value.clone(), timestamp).unwrap();
         let buf = serialize_individual(&validated.data, validated.timestamp).unwrap();
 
         let expected = base64::prelude::BASE64_STANDARD
             .decode("GwAAABJ2ABAOAAAAAAAACXQAKgAAAAAAAAAA")
             .unwrap();
->>>>>>> b890a330
 
         assert_eq!(
             buf,
@@ -460,13 +407,7 @@
             base64::prelude::BASE64_STANDARD.encode(&buf)
         );
 
-<<<<<<< HEAD
-        let (res, _) = deserialize_individual(&mapping, &buf).unwrap();
-=======
-        let (res, res_timestamp) = deserialize_individual(&mapping, &buf)
-            .unwrap()
-            .expect("invalid unset");
->>>>>>> b890a330
+        let (res, res_timestamp) = deserialize_individual(&mapping, &buf).unwrap();
 
         assert_eq!(res, og_value);
         assert_eq!(res_timestamp, timestamp);
