--- conflicted
+++ resolved
@@ -109,21 +109,11 @@
         Ok(Some(ClientAuth { private_key, certs }))
     }
 
-<<<<<<< HEAD
-    #[instrument(skip_all)]
-    pub(crate) async fn tls_config(
-        self,
-        roots: Arc<RootCertStore>,
-    ) -> Result<rustls::ClientConfig, PairingError> {
-        rustls::ClientConfig::builder()
-            .with_root_certificates(roots)
-=======
     pub(crate) fn tls_config(
         self,
         roots: Arc<RootCertStore>,
     ) -> Result<rustls::ClientConfig, PairingError> {
         tls_config_builder(roots)?
->>>>>>> 84912b6b
             .with_client_auth_cert(self.certs, self.private_key.into())
             .map_err(PairingError::Tls)
     }
@@ -137,7 +127,6 @@
     }
 }
 
-<<<<<<< HEAD
 #[cfg(feature = "webpki")]
 #[instrument]
 pub(crate) async fn read_root_cert_store() -> Result<RootCertStore, PairingError> {
@@ -151,8 +140,6 @@
 }
 
 #[cfg(not(feature = "webpki"))]
-=======
->>>>>>> 84912b6b
 #[instrument]
 pub(crate) async fn read_root_cert_store() -> Result<RootCertStore, PairingError> {
     debug!("reading root cert store from native certs");
@@ -173,8 +160,6 @@
     })
     .await
     .map_err(PairingError::ReadNativeCerts)
-<<<<<<< HEAD
-=======
 }
 
 pub(crate) fn tls_config_builder(
@@ -205,11 +190,10 @@
         .with_custom_certificate_verifier(Arc::new(NoVerifier {}));
 
     Ok(builder)
->>>>>>> 84912b6b
 }
 
 #[derive(Debug)]
-pub(crate) struct NoVerifier;
+struct NoVerifier;
 
 impl rustls::client::danger::ServerCertVerifier for NoVerifier {
     fn verify_server_cert(
@@ -301,11 +285,7 @@
         assert_eq!(client.private_key.secret_pkcs8_der(), TEST_PRIVATE_KEY);
 
         let root_cert_store = Arc::new(rustls::RootCertStore::empty());
-<<<<<<< HEAD
-        client.tls_config(root_cert_store).await.unwrap();
-=======
         client.tls_config(root_cert_store).unwrap();
->>>>>>> 84912b6b
 
         // Reuse the file setup
         let client = ClientAuth::try_read(cert, key).await.unwrap();
