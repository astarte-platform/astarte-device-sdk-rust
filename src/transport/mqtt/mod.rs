/*
 * This file is part of Astarte.
 *
 * Copyright 2023 SECO Mind Srl
 *
 * Licensed under the Apache License, Version 2.0 (the "License");
 * you may not use this file except in compliance with the License.
 * You may obtain a copy of the License at
 *
 *    http://www.apache.org/licenses/LICENSE-2.0
 *
 * Unless required by applicable law or agreed to in writing, software
 * distributed under the License is distributed on an "AS IS" BASIS,
 * WITHOUT WARRANTIES OR CONDITIONS OF ANY KIND, either express or implied.
 * See the License for the specific language governing permissions and
 * limitations under the License.
 *
 * SPDX-License-Identifier: Apache-2.0
 */

//! # Astarte MQTT Transport Module
//!
//! This module provides an implementation of the Astarte transport layer using the MQTT protocol.
//! It defines the `Mqtt` struct, which represents an MQTT connection, along with traits for publishing,
//! receiving, and registering interfaces.

pub(crate) mod client;
mod config;
mod connection;
pub mod crypto;
pub mod error;
pub(crate) mod pairing;
pub(crate) mod payload;
pub mod registration;
mod retention;
pub mod topic;

use std::{
    collections::HashMap,
    fmt::{Debug, Display},
    future::IntoFuture,
};

use async_trait::async_trait;
use bytes::Bytes;
use futures::future::Either;
use itertools::Itertools;
use once_cell::sync::OnceCell;
use rumqttc::{AckOfPub, ClientError, QoS, SubAck, SubscribeFilter, Token, TokenError};
use tracing::{debug, error, info, trace};

use super::{
    Connection, Disconnect, Publish, Receive, ReceivedEvent, Reconnect, Register, TransportError,
};

pub use self::config::Credential;
pub use self::config::MqttConfig;
pub use self::pairing::PairingError;
pub use self::payload::PayloadError;
use crate::{
    client::RecvError,
    error::Report,
    interface::{
        mapping::path::MappingPath,
        reference::{MappingRef, ObjectRef},
        Ownership, Reliability,
    },
    interfaces::{self, Interfaces, Introspection},
    properties,
    retention::{
        memory::SharedVolatileStore, PublishInfo, RetentionId, StoredRetention, StoredRetentionExt,
    },
    store::{error::StoreError, wrapper::StoreWrapper, PropertyStore, StoreCapabilities},
    validate::{ValidatedIndividual, ValidatedObject, ValidatedUnset},
    AstarteType, Error, Interface, Timestamp,
};
use crate::{retention::RetentionError, store::OptStoredProp};

use self::{
    client::AsyncClient,
    connection::MqttConnection,
    error::MqttError,
    retention::{MqttRetention, RetSender},
    topic::ParsedTopic,
};

/// Default keep alive interval in seconds for the MQTT connection.
pub const DEFAULT_KEEP_ALIVE: u64 = 30;
/// Default connection timeout in seconds for the MQTT connection.
pub const DEFAULT_CONNECTION_TIMEOUT: u64 = 5;

/// Borrowing wrapper for the client id
///
/// To avoid directly allocating and returning a [`String`] each time
/// the client id is needed this trait implements [`Display`]
/// while only borrowing the field needed to construct the client id.
#[derive(Debug, Clone, Copy)]
pub(crate) struct ClientId<S = String> {
    pub(crate) realm: S,
    pub(crate) device_id: S,
}

impl ClientId<String> {
    fn as_ref(&self) -> ClientId<&str> {
        ClientId {
            realm: &self.realm,
            device_id: &self.device_id,
        }
    }
}

impl<S> ClientId<S>
where
    S: Display,
{
    /// Create a topic to subscribe on an interface
    fn make_interface_wildcard<T>(&self, interface_name: T) -> String
    where
        T: Display,
    {
        format!("{self}/{interface_name}/#")
    }
}

impl<S> Display for ClientId<S>
where
    S: Display,
{
    fn fmt(&self, f: &mut std::fmt::Formatter<'_>) -> std::fmt::Result {
        write!(f, "{}/{}", self.realm, self.device_id)
    }
}

impl From<ClientId<&str>> for ClientId<String> {
    fn from(value: ClientId<&str>) -> Self {
        ClientId {
            realm: value.realm.to_owned(),
            device_id: value.device_id.to_owned(),
        }
    }
}

/// Struct representing an MQTT connection handler for an Astarte device.
///
/// It manages the interaction with the MQTT broker, handling connections, subscriptions, and
/// message publishing following the Astarte protocol.
#[derive(Clone, Debug)]
pub struct MqttClient<S> {
    client_id: ClientId,
    client: AsyncClient,
    retention: RetSender,
    store: StoreWrapper<S>,
    volatile: SharedVolatileStore,
}

impl<S> MqttClient<S> {
    /// Create a new client.
    pub(crate) fn new(
        client_id: ClientId,
        client: AsyncClient,
        retention: RetSender,
        store: StoreWrapper<S>,
        volatile: SharedVolatileStore,
    ) -> Self {
        Self {
            client_id,
            client,
            retention,
            store,
            volatile,
        }
    }

<<<<<<< HEAD
    /// Send a binary payload over this mqtt connection.
    async fn send(
=======
    /// Waits for MQTT CONNACK to correctly initialize connection to astarte by sending session
    /// data.
    ///
    /// The session parameter holds data that will be sent during the
    /// connection to the astarte server.
    pub(crate) async fn wait_for_connack(&mut self, session: SessionData) -> Result<(), Error> {
        loop {
            match self.poll().await? {
                rumqttc::Packet::ConnAck(connack) => {
                    self.connack(session, connack).await?;

                    return Ok(());
                }
                packet => warn!("Received incoming packet while waiting for connack: {packet:?}"),
            }
        }
    }

    /// Returns a wrapper for the client id
    fn client_id(&self) -> ClientId<'_> {
        ClientId {
            realm: &self.realm,
            device_id: &self.device_id,
        }
    }

    /// Method that gets called when a [`rumqttc::ConnAck`] is received.
    /// Following the astarte protocol it performs the following tasks:
    ///  - Subscribes to the server owned interfaces in the interface list
    ///  - Sends the introspection
    ///  - Sends the emptycache command
    ///  - Sends the device owned properties stored locally
    async fn connack(
>>>>>>> 3e485731
        &self,
        interface: &str,
        path: &str,
        reliability: rumqttc::QoS,
        payload: Vec<u8>,
    ) -> Result<Token<AckOfPub>, MqttError> {
        self.client
            .publish(
                format!("{}/{interface}{path}", self.client_id),
                reliability,
                false,
                payload,
            )
            .await
            .map_err(|err| MqttError::publish("send", err))
    }

    async fn subscribe(&self, interface_name: &str) -> Result<(), MqttError> {
        self.client
            .subscribe(
                self.client_id.make_interface_wildcard(interface_name),
                rumqttc::QoS::ExactlyOnce,
            )
            .await
            .map_err(MqttError::Subscribe)
            .map(drop)
    }

    async fn unsubscribe(&self, interface_name: &str) -> Result<(), MqttError> {
        self.client
            .unsubscribe(self.client_id.make_interface_wildcard(interface_name))
            .await
            .map_err(MqttError::Unsubscribe)
            .map(drop)
    }

    async fn mark_received(&self, id: &RetentionId) -> Result<(), Error>
    where
        S: StoreCapabilities,
    {
        match id {
            RetentionId::Volatile(id) => {
                self.volatile.mark_received(id).await;
            }
            RetentionId::Stored(id) => {
                if let Some(retention) = self.store.get_retention() {
                    retention.mark_received(id).await?;
                }
            }
        }

        Ok(())
    }

    async fn mark_as_sent(&self, id: &RetentionId) -> Result<(), Error>
    where
        S: StoreCapabilities,
    {
        match id {
            RetentionId::Volatile(id) => {
                self.volatile.mark_sent(id, true).await;
            }
            RetentionId::Stored(id) => {
                if let Some(retention) = self.store.get_retention() {
                    retention.mark_as_sent(id).await?;
                }
            }
        }

        Ok(())
    }
}

#[async_trait]
impl<S> Publish for MqttClient<S>
where
    S: StoreCapabilities + Send + Sync,
{
    async fn send_individual(&mut self, validated: ValidatedIndividual) -> Result<(), Error> {
        let buf = payload::serialize_individual(&validated.data, validated.timestamp)
            .map_err(MqttError::Payload)?;

        self.send(
            &validated.interface,
            &validated.path,
            validated.reliability.into(),
            buf,
        )
        .await
        .map(drop)
        .map_err(Error::Mqtt)
    }

    async fn send_object(&mut self, validated: ValidatedObject) -> Result<(), Error> {
        let buf = payload::serialize_object(&validated.data, validated.timestamp)
            .map_err(MqttError::Payload)?;

        self.send(
            &validated.interface,
            &validated.path,
            validated.reliability.into(),
            buf,
        )
        .await
        .map(drop)
        .map_err(Error::Mqtt)
    }

    async fn send_individual_stored(
        &mut self,
        id: RetentionId,
        validated: ValidatedIndividual,
    ) -> Result<(), crate::Error> {
        let buf = payload::serialize_individual(&validated.data, validated.timestamp)
            .map_err(MqttError::Payload)?;

        let notice = self
            .send(
                &validated.interface,
                &validated.path,
                validated.reliability.into(),
                buf,
            )
            .await?;

        debug_assert!(
            !validated.retention.is_discard(),
            "send stored called for retention discard"
        );

        match validated.reliability {
            // Since it's Unreliable we will never know the broker received it
            Reliability::Unreliable => {
                self.mark_received(&id).await?;
            }
            Reliability::Guaranteed | Reliability::Unique => {
                self.mark_as_sent(&id).await?;

                self.retention
                    .send((id, notice))
                    .map_err(|_| Error::Disconnected)?;
            }
        }

        Ok(())
    }

    async fn send_object_stored(
        &mut self,
        id: RetentionId,
        validated: ValidatedObject,
    ) -> Result<(), crate::Error> {
        let buf = payload::serialize_object(&validated.data, validated.timestamp)
            .map_err(MqttError::Payload)?;

        let notice = self
            .send(
                &validated.interface,
                &validated.path,
                validated.reliability.into(),
                buf,
            )
            .await?;

        self.retention
            .send((id, notice))
            .map_err(|_| Error::Disconnected)?;

        Ok(())
    }

    async fn resend_stored(
        &mut self,
        id: RetentionId,
        data: PublishInfo<'_>,
    ) -> Result<(), crate::Error> {
        let notice = self
            .send(
                &data.interface,
                &data.path,
                data.reliability.into(),
                data.value.into(),
            )
            .await?;

        debug_assert!(
            self.store.get_retention().is_some(),
            "resend stored called without store that supports retention"
        );
        match data.reliability {
            // Since it's Unreliable we will never know the broker received it
            Reliability::Unreliable => {
                self.mark_received(&id).await?;
            }
            Reliability::Guaranteed | Reliability::Unique => {
                self.mark_as_sent(&id).await?;

                self.retention
                    .send((id, notice))
                    .map_err(|_| Error::Disconnected)?;
            }
        }

        Ok(())
    }

    async fn unset(&mut self, validated: ValidatedUnset) -> Result<(), Error> {
        // We send an empty vector as payload to unset the property, https://docs.astarte-platform.org/astarte/latest/080-mqtt-v1-protocol.html#payload-format
        self.send(
            &validated.interface,
            &validated.path,
            Reliability::Unique.into(),
            Vec::new(),
        )
        .await
        .map(drop)
        .map_err(Error::Mqtt)
    }

    fn serialize_individual(
        &self,
        validated: &ValidatedIndividual,
    ) -> Result<Vec<u8>, crate::Error> {
        payload::serialize_individual(&validated.data, validated.timestamp)
            .map_err(|err| Error::Mqtt(MqttError::Payload(err)))
    }

    fn serialize_object(&self, validated: &ValidatedObject) -> Result<Vec<u8>, crate::Error> {
        payload::serialize_object(&validated.data, validated.timestamp)
            .map_err(|err| Error::Mqtt(MqttError::Payload(err)))
    }
}

#[async_trait]
impl<S> Register for MqttClient<S>
where
    S: Send + Sync,
{
    async fn add_interface(
        &mut self,
        interfaces: &Interfaces,
        added: &interfaces::Validated,
    ) -> Result<(), Error> {
        if added.ownership().is_server() {
            self.subscribe(added.interface_name()).await?
        }

        let introspection = Introspection::new(interfaces.iter_with_added(added)).to_string();

        self.client
            .send_introspection(self.client_id.as_ref(), introspection)
            .await
            .map_err(|err| MqttError::publish("send introspection", err))?;

        Ok(())
    }

    async fn remove_interface(
        &mut self,
        interfaces: &Interfaces,
        removed: &Interface,
    ) -> Result<(), Error> {
        let iter = interfaces.iter_without_removed(removed);
        let introspection = Introspection::new(iter).to_string();

        self.client
            .send_introspection(self.client_id.as_ref(), introspection)
            .await
            .map_err(|err| MqttError::publish("send introspection", err))?;

        if removed.ownership().is_server() {
            self.unsubscribe(removed.interface_name()).await?;
        }

        Ok(())
    }

    /// Called when multiple interfaces are added.
    ///
    /// This method should convey to the server that one or more interfaces have been added.
    async fn extend_interfaces(
        &mut self,
        interfaces: &Interfaces,
        added: &interfaces::ValidatedCollection,
    ) -> Result<(), crate::Error> {
        let server_interfaces = added
            .values()
            .filter_map(|i| {
                if i.ownership().is_server() {
                    Some(i.interface_name())
                } else {
                    None
                }
            })
            .collect_vec();

        self.client
            .subscribe_interfaces(self.client_id.as_ref(), &server_interfaces)
            .await
            .map_err(MqttError::Subscribe)?;

        let introspection = Introspection::new(interfaces.iter_with_added_many(added)).to_string();

        let res = self
            .client
            .send_introspection(self.client_id.as_ref(), introspection)
            .await
            .map(drop)
            .map_err(|err| MqttError::publish("send introspection", err).into());

        // Cleanup the already subscribed interfaces
        if res.is_err() {
            error!("error while subscribing to interfaces");

            for srv_interface in server_interfaces {
                if let Err(err) = self.unsubscribe(srv_interface).await {
                    error!(
                        error = %Report::new(&err),
                        interface = srv_interface,
                        "failed to unsubscribing to server interface"
                    );
                }
            }
        }

        res
    }

    async fn remove_interfaces(
        &mut self,
        interfaces: &Interfaces,
        removed: &HashMap<&str, &Interface>,
    ) -> Result<(), Error> {
        let interfaces = interfaces.iter_without_removed_many(removed);
        let introspection = Introspection::new(interfaces).to_string();

        self.client
            .send_introspection(self.client_id.as_ref(), introspection)
            .await
            .map_err(|err| MqttError::publish("send introspection", err))?;

        for iface in removed.values() {
            if iface.ownership().is_server() {
                self.unsubscribe(iface.interface_name()).await?;
            }
        }

        Ok(())
    }
}

#[async_trait]
impl<S> Disconnect for MqttClient<S>
where
    S: Send,
{
    async fn disconnect(&mut self) -> Result<(), crate::Error> {
        self.client
            .disconnect()
            .await
            .map(drop)
            .map_err(MqttError::Disconnect)?;

        info!("disconnect packet sent");

        Ok(())
    }
}

impl<S> Display for MqttClient<S> {
    fn fmt(&self, f: &mut std::fmt::Formatter<'_>) -> std::fmt::Result {
        write!(f, "Mqtt Client {}", self.client_id)
    }
}

/// Handles the MQTT connection between a device and Astarte.
///
///  It manages the interaction with the MQTT broker, handling connections, subscriptions, and
///  message publishing following the Astarte protocol.
pub struct Mqtt<S> {
    client_id: ClientId,
    connection: MqttConnection,
    retention: MqttRetention,
    store: StoreWrapper<S>,
    volatile: SharedVolatileStore,
}

impl<S> Mqtt<S> {
    /// Initializes values for this struct
    ///
    /// This method should only be used for testing purposes since it does not fully
    /// connect to the mqtt broker as described by the astarte protocol.
    /// This struct should be constructed with the [`Mqtt::connected`] associated function.
    fn new(
        client_id: ClientId,
        connection: MqttConnection,
        retention: MqttRetention,
        store: StoreWrapper<S>,
        volatile: SharedVolatileStore,
    ) -> Self {
        Self {
            client_id,
            connection,
            retention,
            store,
            volatile,
        }
    }

    /// Marks the packets as received for the retention.
    async fn mark_packet_received(
        volatile: &SharedVolatileStore,
        stored: &impl StoreCapabilities,
        res_id: Result<RetentionId, TokenError>,
    ) -> Result<(), RetentionError>
    where
        S: StoreCapabilities,
    {
        let id = match res_id {
            Ok(id) => id,
            Err(err) => {
                error!(error=%Report::new(err), "notice error while waiting for packet");

                return Ok(());
            }
        };

        match id {
            RetentionId::Volatile(id) => {
                volatile.mark_received(&id).await;
            }
            RetentionId::Stored(id) => {
                if let Some(retention) = stored.get_retention() {
                    retention.mark_received(&id).await?;
                }
            }
        }

        debug!("marking {id} as received");

        Ok(())
    }

    async fn poll(&mut self) -> Result<Option<rumqttc::Publish>, TransportError>
    where
        S: StoreCapabilities,
    {
        if self.retention.is_empty() {
            return Ok(self.connection.next_publish().await);
        }

        loop {
            let mut conn_future = std::pin::pin!(self.connection.next_publish());

            match futures::future::select(self.retention.into_future(), &mut conn_future).await {
                Either::Left((res, _)) => {
                    Self::mark_packet_received(&self.volatile, &self.store, res)
                        .await
                        .map_err(|err| TransportError::Transport(Error::Retention(err)))?;
                }
                // the retention future can be dropped safely
                Either::Right((publish, _)) => {
                    return Ok(publish);
                }
            };
        }
    }
}

/// Trait to implement functionality on the store.
#[async_trait]
trait MqttStoreExt: PropertyStore
where
    Error: From<Self::Err>,
{
    /// This function deletes all the stored server owned properties after receiving a publish on
    /// `/control/consumer/properties`
    async fn purge_server_properties(&self, bdata: &[u8]) -> Result<(), Error> {
        let paths = properties::extract_set_properties(bdata)?;

        let stored_props = self.server_props().await?;

        for stored_prop in stored_props {
            if paths.contains(&format!("{}{}", stored_prop.interface, stored_prop.path)) {
                continue;
            }

            self.delete_prop(&stored_prop.interface, &stored_prop.path)
                .await?;
        }

        Ok(())
    }
}

impl<S> MqttStoreExt for StoreWrapper<S> where S: PropertyStore {}

#[async_trait]
impl<S> Receive for Mqtt<S>
where
    S: StoreCapabilities + PropertyStore,
{
    type Payload = Bytes;

    async fn next_event(&mut self) -> Result<Option<ReceivedEvent<Self::Payload>>, TransportError>
    where
        S: PropertyStore,
    {
        static PURGE_PROPERTIES_TOPIC: OnceCell<String> = OnceCell::new();

        // Wait for next data or until it's disconnected
        while let Some(publish) = self.poll().await? {
            let purge_topic = PURGE_PROPERTIES_TOPIC
                .get_or_init(|| format!("{}/control/consumer/properties", self.client_id));

            debug!("Incoming publish = {} {:x}", publish.topic, publish.payload);

            if purge_topic == &publish.topic {
                debug!("Purging properties");

                self.store
                    .purge_server_properties(&publish.payload)
                    .await
                    .map_err(TransportError::Transport)?;
            } else {
                let con_event = ParsedTopic::try_parse(self.client_id.as_ref(), &publish.topic)
                    .map_err(|err| RecvError::connection(MqttError::Topic(err)))?;

                return Ok(Some(ReceivedEvent {
                    interface: con_event.interface.to_string(),
                    path: con_event.path.to_string(),
                    payload: publish.payload,
                }));
            }
        }

        Ok(None)
    }

    fn deserialize_individual(
        &self,
        mapping: &MappingRef<'_, &Interface>,
        payload: Self::Payload,
    ) -> Result<Option<(AstarteType, Option<Timestamp>)>, TransportError> {
        payload::deserialize_individual(mapping, &payload)
            .map_err(|err| TransportError::Recv(RecvError::connection(err)))
    }

    fn deserialize_object(
        &self,
        object: &ObjectRef,
        path: &MappingPath<'_>,
        payload: Self::Payload,
    ) -> Result<(HashMap<String, AstarteType>, Option<Timestamp>), TransportError> {
        payload::deserialize_object(object, path, &payload)
            .map_err(|err| TransportError::Recv(RecvError::connection(err)))
    }
}

#[async_trait]
impl<S> Reconnect for Mqtt<S>
where
    S: StoreCapabilities + PropertyStore,
{
    async fn reconnect(&mut self, interfaces: &Interfaces) -> Result<(), crate::Error> {
        self.connection
            .connect(self.client_id.as_ref(), interfaces, &self.store)
            .await?;

        Ok(())
    }
}

impl<S> Connection for Mqtt<S>
where
    S: Send + Sync,
{
    type Sender = MqttClient<S>;
}

/// Wrapper structs that holds data used when connecting/reconnecting
pub(crate) struct SessionData {
    interfaces: String,
    server_interfaces: Vec<String>,
    device_properties: Vec<OptStoredProp>,
}

impl SessionData {
    fn filter_server_interfaces(interfaces: &Interfaces) -> Vec<String> {
        interfaces
            .iter()
            .filter(|interface| interface.ownership() == Ownership::Server)
            .map(|interface| interface.interface_name().to_owned())
            .collect()
    }

    pub(crate) async fn try_from_props<S>(
        interfaces: &Interfaces,
        store: &S,
    ) -> Result<Self, StoreError>
    where
        S: PropertyStore<Err = StoreError>,
    {
        let mut device_properties = store.device_props_with_unset().await?;
        // Filter interfaces that are missing or have been updated
        device_properties.retain(|prop| {
            interfaces
                .get(&prop.interface)
                .is_some_and(|interface| interface.version_major() == prop.interface_major)
        });

        let server_interfaces = Self::filter_server_interfaces(interfaces);

        Ok(Self {
            interfaces: interfaces.get_introspection_string(),
            server_interfaces,
            device_properties,
        })
    }
}

#[async_trait]
trait AsyncClientExt {
    /// Sends the introspection [`String`].
    async fn send_introspection(
        &self,
        client_id: ClientId<&str>,
        introspection: String,
    ) -> Result<Token<AckOfPub>, ClientError>;

    /// Subscribe to many interfaces
    async fn subscribe_interfaces<S>(
        &self,
        client_id: ClientId<&str>,
        interfaces_names: &[S],
    ) -> Result<Option<Token<SubAck>>, ClientError>
    where
        S: Display + Debug + Send + Sync;
}

#[async_trait]
impl AsyncClientExt for AsyncClient {
    async fn send_introspection(
        &self,
        client_id: ClientId<&str>,
        introspection: String,
    ) -> Result<Token<AckOfPub>, ClientError> {
        debug!("sending introspection: {introspection}");

        let path = client_id.to_string();

        self.publish(path, QoS::ExactlyOnce, false, introspection)
            .await
    }

    /// Subscribe to many interfaces
    async fn subscribe_interfaces<S>(
        &self,
        client_id: ClientId<&str>,
        interfaces_names: &[S],
    ) -> Result<Option<Token<SubAck>>, ClientError>
    where
        S: Display + Debug + Send + Sync,
    {
        // should not subscribe if there are no interfaces
        if interfaces_names.is_empty() {
            debug!("empty subscribe many");

            return Ok(None);
        } else if interfaces_names.len() == 1 {
            trace!("subscribing on single interface");

            let name = &interfaces_names[0];

            return self
                .subscribe(
                    client_id.make_interface_wildcard(name),
                    rumqttc::QoS::ExactlyOnce,
                )
                .await
                .map(Some);
        }

        trace!("subscribing on {interfaces_names:?}");

        let topics = interfaces_names
            .iter()
            .map(|name| SubscribeFilter {
                path: client_id.make_interface_wildcard(name),
                qos: rumqttc::QoS::ExactlyOnce,
            })
            .collect_vec();

        debug!("topics {topics:?}");

        self.subscribe_many(topics).await.map(Some)
    }
}

#[cfg(test)]
pub(crate) mod test {
    use std::{str::FromStr, time::Duration};

    use mockall::predicate;
    use mockito::Server;
    use properties::extract_set_properties;
    use rumqttc::{
        ClientError, ConnAck, ConnectReturnCode, ConnectionError, Event as MqttEvent, Packet, QoS,
        Resolver,
    };
    use tempfile::TempDir;
    use test::{
        client::NEW_LOCK,
        pairing::tests::{mock_create_certificate, mock_get_broker_url},
    };

    use crate::{
        builder::{ConnectionConfig, DeviceBuilder, DEFAULT_VOLATILE_CAPACITY},
        store::memory::MemoryStore,
    };

    use self::{
        client::{AsyncClient, EventLoop},
        config::transport::TransportProvider,
    };

    use super::*;

    pub(crate) fn notify_success<T, E>(out: T) -> Result<Token<T>, E> {
        let (tx, token) = Resolver::new();

        tx.resolve(out);

        Ok(token)
    }

    pub(crate) async fn mock_mqtt_connection<S>(
        client: AsyncClient,
        eventloop: EventLoop,
        store: S,
    ) -> (MqttClient<S>, Mqtt<S>)
    where
        S: Clone,
    {
        let client_id: ClientId = ClientId {
            realm: "realm",
            device_id: "device_id",
        }
        .into();

        let (ret_tx, ret_rx) = flume::unbounded();

        let volatile = SharedVolatileStore::with_capacity(DEFAULT_VOLATILE_CAPACITY);

        let store = StoreWrapper::new(store);
        let mqtt = Mqtt::new(
            client_id.clone(),
            MqttConnection::new(
                client.clone(),
                eventloop,
                TransportProvider::configure(
                    "http://api.astarte.localhost/pairing".parse().unwrap(),
                    "secret".to_string(),
                    None,
                    true,
                )
                .await
                .expect("failed to configure transport provider"),
                self::connection::Connected,
            ),
            MqttRetention::new(ret_rx),
            store.clone(),
            volatile.clone(),
        );

        let mqtt_client = MqttClient::new(client_id, client, ret_tx, store, volatile);

        (mqtt_client, mqtt)
    }

    #[tokio::test]
    async fn should_extend_interfaces() {
        let eventl = EventLoop::default();
        let mut client = AsyncClient::default();

        let to_add = [
            Interface::from_str(crate::test::DEVICE_PROPERTIES).unwrap(),
            Interface::from_str(crate::test::OBJECT_DEVICE_DATASTREAM).unwrap(),
            Interface::from_str(crate::test::INDIVIDUAL_SERVER_DATASTREAM).unwrap(),
        ];

        let mut introspection = Introspection::new(to_add.iter())
            .to_string()
            .split(';')
            .map(ToOwned::to_owned)
            .collect_vec();

        introspection.sort_unstable();

        let interfaces = Interfaces::new();

        let to_add = interfaces.validate_many(to_add).unwrap();

        let mut seq = mockall::Sequence::new();

        client
            .expect_clone()
            .once()
            .in_sequence(&mut seq)
            .once()
            .returning(AsyncClient::default);

        client
            .expect_subscribe::<String>()
            .once()
            .with(
                predicate::eq("realm/device_id/org.astarte-platform.rust.examples.individual-datastream.ServerDatastream/#".to_string()),
                predicate::eq( QoS::ExactlyOnce)
            )
            .in_sequence(&mut seq)
            .returning(|_, _| notify_success(SubAck::new(0, Vec::new())));

        client
            .expect_publish::<String, String>()
            .once()
            .in_sequence(&mut seq)
            .withf(move |publish, _, _, payload| {
                let mut intro = payload.split(';').collect_vec();

                intro.sort_unstable();

                publish == "realm/device_id" && intro == introspection
            })
            .returning(|_, _, _, _| notify_success(AckOfPub::None));

        let (mut client, _mqtt_connection) =
            mock_mqtt_connection(client, eventl, MemoryStore::new()).await;

        client
            .extend_interfaces(&interfaces, &to_add)
            .await
            .unwrap()
    }

    #[tokio::test]
    async fn should_not_subscribe_many() {
        let eventl = EventLoop::default();
        let mut client = AsyncClient::default();

        // no server owned interfaces are present
        let to_add = [
            Interface::from_str(crate::test::DEVICE_PROPERTIES).unwrap(),
            Interface::from_str(crate::test::OBJECT_DEVICE_DATASTREAM).unwrap(),
        ];

        let mut introspection = Introspection::new(to_add.iter())
            .to_string()
            .split(';')
            .map(ToOwned::to_owned)
            .collect_vec();

        introspection.sort_unstable();

        let interfaces = Interfaces::new();

        let to_add = interfaces.validate_many(to_add).unwrap();

        let mut seq = mockall::Sequence::new();

        client
            .expect_clone()
            .once()
            .in_sequence(&mut seq)
            .once()
            .returning(AsyncClient::default);

        // in this case, no client.subscribe_many() is expected
        client
            .expect_publish::<String, String>()
            .once()
            .in_sequence(&mut seq)
            .withf(move |publish, qos, _, payload| {
                let mut intro = payload.split(';').collect_vec();

                intro.sort_unstable();

                publish == "realm/device_id" && intro == introspection && *qos == QoS::ExactlyOnce
            })
            .returning(|_, _, _, _| notify_success(AckOfPub::None));

        let (mut client, _connection) =
            mock_mqtt_connection(client, eventl, MemoryStore::new()).await;

        client
            .extend_interfaces(&interfaces, &to_add)
            .await
            .unwrap()
    }

    #[tokio::test]
    async fn should_unsubscribe_on_extend_err() {
        let eventl = EventLoop::default();
        let mut client = AsyncClient::default();

        let to_add = [Interface::from_str(crate::test::SERVER_PROPERTIES).unwrap()];

        let introspection = Introspection::new(to_add.iter()).to_string();

        let interfaces = Interfaces::new();

        let to_add = interfaces.validate_many(to_add).unwrap();

        let mut seq = mockall::Sequence::new();

        client
            .expect_clone()
            .once()
            .in_sequence(&mut seq)
            .once()
            .returning(AsyncClient::default);

        client
            .expect_subscribe::<String>()
            .with(
                predicate::eq("realm/device_id/org.astarte-platform.rust.examples.individual-properties.ServerProperties/#".to_string()),
                predicate::eq(QoS::ExactlyOnce ),
            )
            .once()
            .in_sequence(&mut seq)
            .returning(|_, _| notify_success(SubAck::new(0, Vec::new())));

        client
            .expect_publish::<String, String>()
            .once()
            .withf(move |publish, _, _, payload| {
                publish == "realm/device_id" && *payload == introspection
            })
            .returning(|_, _, _, _| {
                // Random error
                Err(ClientError::Request(rumqttc::Request::Disconnect(
                    Resolver::new().0,
                )))
            });

        client
            .expect_unsubscribe::<String>()
            .once()
            .withf(move |topic| topic == "realm/device_id/org.astarte-platform.rust.examples.individual-properties.ServerProperties/#")
            .returning(|_| {
                // We are disconnected so we cannot unsubscribe
                Err(ClientError::Request(rumqttc::Request::Disconnect(Resolver::new().0)))
            });

        let (mut mqtt_client, _mqtt_connection) =
            mock_mqtt_connection(client, eventl, MemoryStore::new()).await;

        mqtt_client
            .extend_interfaces(&interfaces, &to_add)
            .await
            .expect_err("Didn't return the error");
    }

    #[tokio::test]
    async fn should_reconnect() {
        let _m = NEW_LOCK.lock().await;

        let dir = TempDir::new().unwrap();

        let ctx = AsyncClient::new_context();
        ctx.expect().once().returning(|_, _| {
            let mut client = AsyncClient::default();
            let mut ev_loop = EventLoop::default();

            let mut seq = mockall::Sequence::new();

            ev_loop
                .expect_set_network_options()
                .once()
                .in_sequence(&mut seq)
                .returning(|_| EventLoop::default());

            client
                .expect_clone()
                .once()
                .in_sequence(&mut seq)
                .returning(|| {
                    let mut client = AsyncClient::default();

                    let mut seq = mockall::Sequence::new();

                    client
                        .expect_clone()
                        .once()
                        .in_sequence(&mut seq)
                        .returning(|| {
                            let mut client = AsyncClient::default();

                            let mut seq = mockall::Sequence::new();

                            client
                                .expect_subscribe::<String>()
                                .with(
                                    predicate::eq(
                                        "realm/device_id/control/consumer/properties".to_string(),
                                    ),
                                    predicate::eq(QoS::ExactlyOnce),
                                )
                                .once()
                                .in_sequence(&mut seq)
                                .returning(|_, _| notify_success(SubAck::new(0, Vec::new())));

                            client
                                .expect_publish::<String, String>()
                                .with(
                                    predicate::eq("realm/device_id".to_string()),
                                    predicate::eq(QoS::ExactlyOnce),
                                    predicate::eq(false),
                                    predicate::eq(String::new()),
                                )
                                .once()
                                .in_sequence(&mut seq)
                                .returning(|_, _, _, _| notify_success(AckOfPub::None));

                            client
                                .expect_publish::<String, &str>()
                                .once()
                                .in_sequence(&mut seq)
                                .with(
                                    predicate::eq("realm/device_id/control/emptyCache".to_string()),
                                    predicate::eq(QoS::ExactlyOnce),
                                    predicate::eq(false),
                                    predicate::eq("1"),
                                )
                                .returning(|_, _, _, _| notify_success(AckOfPub::None));

                            client
                                .expect_publish::<String, Vec<u8>>()
                                .with(
                                    predicate::eq(
                                        "realm/device_id/control/producer/properties".to_string(),
                                    ),
                                    predicate::eq(QoS::ExactlyOnce),
                                    predicate::eq(false),
                                    predicate::function(|payload: &Vec<u8>| {
                                        extract_set_properties(payload).unwrap().is_empty()
                                    }),
                                )
                                .once()
                                .in_sequence(&mut seq)
                                .returning(|_, _, _, _| notify_success(AckOfPub::None));

                            client
                        });

                    client
                });

            ev_loop
                .expect_poll()
                .once()
                .in_sequence(&mut seq)
                .returning(|| {
                    Box::pin(async {
                        Err(ConnectionError::Tls(rumqttc::TlsError::TLS(
                            rustls::Error::AlertReceived(
                                rustls::AlertDescription::CertificateExpired,
                            ),
                        )))
                    })
                });

            // First clean for the good connection
            ev_loop
                .expect_clean()
                .once()
                .in_sequence(&mut seq)
                .return_const(());

            ev_loop
                .expect_poll()
                .once()
                .in_sequence(&mut seq)
                .returning(|| {
                    Box::pin(async {
                        tokio::task::yield_now().await;

                        Ok(MqttEvent::Incoming(Packet::ConnAck(ConnAck {
                            session_present: false,
                            code: ConnectReturnCode::Success,
                        })))
                    })
                });

            // This guaranties we can keep polling while we are waiting for the ACKs.
            ev_loop.expect_poll().returning(|| {
                Box::pin(async {
                    tokio::task::yield_now().await;

                    Ok(MqttEvent::Outgoing(rumqttc::Outgoing::Publish(0)))
                })
            });

            (client, ev_loop)
        });

        let mut server = Server::new_async().await;

        let mock_url = mock_get_broker_url(&mut server).create_async().await;
        let mock_cert = mock_create_certificate(&mut server)
            .expect(2)
            .create_async()
            .await;

        let builder = DeviceBuilder::new().store_dir(dir.path()).await.unwrap();

        let config = MqttConfig::new(
            "realm",
            "device_id",
            Credential::secret("secret"),
            server.url(),
        );

        tokio::time::timeout(Duration::from_secs(3), config.connect(&builder))
            .await
            .expect("timeout expired")
            .unwrap();

        mock_url.assert_async().await;
        mock_cert.assert_async().await;
    }
}<|MERGE_RESOLUTION|>--- conflicted
+++ resolved
@@ -1,22 +1,20 @@
-/*
- * This file is part of Astarte.
- *
- * Copyright 2023 SECO Mind Srl
- *
- * Licensed under the Apache License, Version 2.0 (the "License");
- * you may not use this file except in compliance with the License.
- * You may obtain a copy of the License at
- *
- *    http://www.apache.org/licenses/LICENSE-2.0
- *
- * Unless required by applicable law or agreed to in writing, software
- * distributed under the License is distributed on an "AS IS" BASIS,
- * WITHOUT WARRANTIES OR CONDITIONS OF ANY KIND, either express or implied.
- * See the License for the specific language governing permissions and
- * limitations under the License.
- *
- * SPDX-License-Identifier: Apache-2.0
- */
+// This file is part of Astarte.
+//
+// Copyright 2023 - 2025 SECO Mind Srl
+//
+// Licensed under the Apache License, Version 2.0 (the "License");
+// you may not use this file except in compliance with the License.
+// You may obtain a copy of the License at
+//
+//    http://www.apache.org/licenses/LICENSE-2.0
+//
+// Unless required by applicable law or agreed to in writing, software
+// distributed under the License is distributed on an "AS IS" BASIS,
+// WITHOUT WARRANTIES OR CONDITIONS OF ANY KIND, either express or implied.
+// See the License for the specific language governing permissions and
+// limitations under the License.
+//
+// SPDX-License-Identifier: Apache-2.0
 
 //! # Astarte MQTT Transport Module
 //!
@@ -171,44 +169,8 @@
         }
     }
 
-<<<<<<< HEAD
     /// Send a binary payload over this mqtt connection.
     async fn send(
-=======
-    /// Waits for MQTT CONNACK to correctly initialize connection to astarte by sending session
-    /// data.
-    ///
-    /// The session parameter holds data that will be sent during the
-    /// connection to the astarte server.
-    pub(crate) async fn wait_for_connack(&mut self, session: SessionData) -> Result<(), Error> {
-        loop {
-            match self.poll().await? {
-                rumqttc::Packet::ConnAck(connack) => {
-                    self.connack(session, connack).await?;
-
-                    return Ok(());
-                }
-                packet => warn!("Received incoming packet while waiting for connack: {packet:?}"),
-            }
-        }
-    }
-
-    /// Returns a wrapper for the client id
-    fn client_id(&self) -> ClientId<'_> {
-        ClientId {
-            realm: &self.realm,
-            device_id: &self.device_id,
-        }
-    }
-
-    /// Method that gets called when a [`rumqttc::ConnAck`] is received.
-    /// Following the astarte protocol it performs the following tasks:
-    ///  - Subscribes to the server owned interfaces in the interface list
-    ///  - Sends the introspection
-    ///  - Sends the emptycache command
-    ///  - Sends the device owned properties stored locally
-    async fn connack(
->>>>>>> 3e485731
         &self,
         interface: &str,
         path: &str,
