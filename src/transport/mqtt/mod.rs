--- conflicted
+++ resolved
@@ -67,11 +67,7 @@
     interfaces::{self, DeviceIntrospection, Interfaces, MappingRef},
     properties,
     retention::{
-<<<<<<< HEAD
-        memory::VolatileStore, PublishInfo, RetentionId, StoredRetention, StoredRetentionExt,
-=======
-        mark_unsent_on_err, memory::SharedVolatileStore, PublishInfo, RetentionId, StoredRetention,
->>>>>>> b6c5b300
+        mark_unsent_on_err, memory::VolatileStore, PublishInfo, RetentionId, StoredRetention,
     },
     session::{IntrospectionInterface, StoredSession},
     state::SharedState,
@@ -197,20 +193,6 @@
                 self.mark_received(&id).await?;
             }
             Reliability::Guaranteed | Reliability::Unique => {
-<<<<<<< HEAD
-                match id {
-                    RetentionId::Volatile(id) => {
-                        self.state.volatile_store.mark_sent(&id, true).await;
-                    }
-                    RetentionId::Stored(id) => {
-                        if let Some(retention) = self.store.get_retention() {
-                            retention.mark_sent(&id).await?;
-                        }
-                    }
-                }
-
-=======
->>>>>>> b6c5b300
                 self.retention
                     .send((id, notice))
                     .map_err(|_| Error::Disconnected)?;
@@ -296,7 +278,7 @@
         let buf = payload::serialize_individual(&validated.data, validated.timestamp)
             .map_err(MqttError::Payload)?;
 
-        let notice_res = self
+        let notice = self
             .send(
                 &validated.interface,
                 &validated.path,
@@ -305,12 +287,11 @@
             )
             .await;
 
-        if notice_res.is_err() {
-            mark_unsent_on_err(&self.store, &mut self.volatile, &id).await;
-        }
-
-        let notice = notice_res?;
-        self.mark_sent(id, validated.reliability, notice).await?;
+        if notice.is_err() {
+            mark_unsent_on_err(&self.store, &self.state.volatile_store, &id).await;
+        }
+
+        self.mark_sent(id, validated.reliability, notice?).await?;
 
         Ok(())
     }
@@ -328,7 +309,7 @@
         let buf = payload::serialize_object(&validated.data, validated.timestamp)
             .map_err(MqttError::Payload)?;
 
-        let notice_res = self
+        let notice = self
             .send(
                 &validated.interface,
                 &validated.path,
@@ -337,12 +318,11 @@
             )
             .await;
 
-        if notice_res.is_err() {
-            mark_unsent_on_err(&self.store, &mut self.volatile, &id).await;
-        }
-
-        let notice = notice_res?;
-        self.mark_sent(id, validated.reliability, notice).await?;
+        if notice.is_err() {
+            mark_unsent_on_err(&self.store, &self.state.volatile_store, &id).await;
+        }
+
+        self.mark_sent(id, validated.reliability, notice?).await?;
 
         Ok(())
     }
@@ -357,7 +337,7 @@
             "resend stored called without store that supports retention"
         );
 
-        let notice_res = self
+        let notice = self
             .send(
                 &data.interface,
                 &data.path,
@@ -366,12 +346,11 @@
             )
             .await;
 
-        if notice_res.is_err() {
-            mark_unsent_on_err(&self.store, &mut self.volatile, &id).await;
-        }
-
-        let notice = notice_res?;
-        self.mark_sent(id, data.reliability, notice).await?;
+        if notice.is_err() {
+            mark_unsent_on_err(&self.store, &self.state.volatile_store, &id).await;
+        }
+
+        self.mark_sent(id, data.reliability, notice?).await?;
 
         Ok(())
     }
@@ -762,20 +741,15 @@
 where
     S: StoreCapabilities + PropertyStore,
 {
-<<<<<<< HEAD
     async fn reconnect(&mut self, interfaces: &Interfaces) -> Result<bool, crate::Error> {
-        self.connection
+        let result = self
+            .connection
             .reconnect(self.client_id.as_ref(), interfaces, &self.store)
             .await
-            .map_err(|err| Error::Mqtt(MqttError::Poll(err)))
-=======
-    async fn reconnect(&mut self, interfaces: &Interfaces) -> Result<(), crate::Error> {
-        let session_present = self
-            .connection
-            .connect(self.client_id.as_ref(), interfaces, &self.store)
-            .await?;
-
-        if !session_present {
+            .map_err(|err| Error::Mqtt(MqttError::Poll(err)));
+
+        // if we are connected but the session is not present we have to cleanup the retention data
+        if result.as_ref().is_ok_and(|con| *con) && !self.connection.is_session_present() {
             // when the session is not present we reset the sent flags for stored messages
             info!("the session is not present after reconnection we will resend the packets");
 
@@ -783,18 +757,17 @@
             let received = self.retention.discard();
 
             for id in received {
-                Self::mark_packet_received(&self.volatile, &self.store, Ok(id)).await?;
+                Self::mark_packet_received(&self.state.volatile_store, &self.store, Ok(id)).await?;
             }
 
             if let Some(retention) = self.store.get_retention() {
                 retention.reset_all_publishes().await?;
             }
 
-            self.volatile.reset_sent().await;
-        }
-
-        Ok(())
->>>>>>> b6c5b300
+            self.state.volatile_store.reset_sent().await;
+        }
+
+        result
     }
 }
 
@@ -1036,22 +1009,8 @@
             MqttConnection::new(
                 client.clone(),
                 eventloop,
-<<<<<<< HEAD
                 transport_provider,
-                self::connection::Connected,
-=======
-                TransportProvider::configure(
-                    "http://api.astarte.localhost/pairing".parse().unwrap(),
-                    "secret".to_string(),
-                    None,
-                    true,
-                )
-                .await
-                .expect("failed to configure transport provider"),
-                self::connection::Connected {
-                    session_present: false,
-                },
->>>>>>> b6c5b300
+                self::connection::Connected::new(true),
             ),
             MqttRetention::new(ret_rx),
             store.clone(),
@@ -1434,51 +1393,6 @@
                 .in_sequence(&mut seq)
                 .returning(|_| EventLoop::default());
 
-<<<<<<< HEAD
-=======
-        let endpoint = "/endpoint1";
-        let mapping_path = MappingPath::try_from(endpoint).unwrap();
-        //let mapping = interface.mapping(&mapping_path);
-        let mapping_ref = MappingRef::new(&interface, &mapping_path).unwrap();
-        let validated_individual = ValidatedIndividual::validate(
-            mapping_ref,
-            &mapping_path,
-            AstarteType::LongInteger(10),
-            None,
-        )
-        .unwrap();
-        let id = context.next();
-        let store_id = RetentionId::Stored(id);
-        let buf = payload::serialize_individual(
-            &validated_individual.data,
-            validated_individual.timestamp,
-        )
-        .unwrap();
-        let publish = PublishInfo::from_ref(
-            interface.interface_name(),
-            endpoint,
-            interface.version_major(),
-            mapping_ref.reliability(),
-            mapping_ref.retention(),
-            false,
-            &buf,
-        );
-        // force a store
-        store.store_publish(&id, publish.clone()).await.unwrap();
-        // NOTE the mark as sent must be done before the send_individual_stored call
-        store.update_sent_flag(&id, true).await.unwrap();
-        client
-            .send_individual_stored(store_id, validated_individual)
-            .await
-            .unwrap();
-        // resend not sent (should not do anything)
-        let mut unsent = Vec::with_capacity(1);
-        store.unsent_publishes(1, &mut unsent).await.unwrap();
-
-        for (id, publish) in unsent {
-            // NOTE the mark as sent must be done before the resend_stored call
-            store.update_sent_flag(&id, true).await.unwrap();
->>>>>>> b6c5b300
             client
                 .expect_clone()
                 .once()
@@ -2131,7 +2045,8 @@
         );
         // force a store
         store.store_publish(&id, publish.clone()).await.unwrap();
-        // should mark the message as sent
+        // we should mark the message as sent externally
+        store.update_sent_flag(&id, true).await.unwrap();
         client
             .send_individual_stored(store_id, validated_individual)
             .await
@@ -2140,6 +2055,7 @@
         let mut unsent = Vec::with_capacity(1);
         store.unsent_publishes(1, &mut unsent).await.unwrap();
         for (id, publish) in unsent {
+            store.update_sent_flag(&id, true).await.unwrap();
             client
                 .resend_stored(RetentionId::Stored(id), publish)
                 .await
@@ -2218,7 +2134,7 @@
         // force a store
         store.store_publish(&id, publish).await.unwrap();
         // send object
-        // NOTE the mark as sent must be done before the send_object call
+        // we should mark the message as sent externally
         store.update_sent_flag(&id, true).await.unwrap();
         client
             .send_object_stored(stored_id, validated_object)
@@ -2228,7 +2144,6 @@
         let mut unsent = Vec::with_capacity(1);
         store.unsent_publishes(1, &mut unsent).await.unwrap();
         for (id, publish) in unsent {
-            // NOTE the mark as sent must be done before the resend_stored call
             store.update_sent_flag(&id, true).await.unwrap();
             client
                 .resend_stored(RetentionId::Stored(id), publish)
