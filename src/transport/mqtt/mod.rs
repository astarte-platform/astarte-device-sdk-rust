/*
 * This file is part of Astarte.
 *
 * Copyright 2023 SECO Mind Srl
 *
 * Licensed under the Apache License, Version 2.0 (the "License");
 * you may not use this file except in compliance with the License.
 * You may obtain a copy of the License at
 *
 *    http://www.apache.org/licenses/LICENSE-2.0
 *
 * Unless required by applicable law or agreed to in writing, software
 * distributed under the License is distributed on an "AS IS" BASIS,
 * WITHOUT WARRANTIES OR CONDITIONS OF ANY KIND, either express or implied.
 * See the License for the specific language governing permissions and
 * limitations under the License.
 *
 * SPDX-License-Identifier: Apache-2.0
 */

//! # Astarte MQTT Transport Module
//!
//! This module provides an implementation of the Astarte transport layer using the MQTT protocol.
//! It defines the `Mqtt` struct, which represents an MQTT connection, along with traits for publishing,
//! receiving, and registering interfaces.

pub(crate) mod client;
mod config;
mod connection;
pub mod crypto;
pub mod error;
pub(crate) mod pairing;
pub(crate) mod payload;
pub mod registration;
mod retention;
pub mod topic;

use std::{
    collections::HashMap,
    fmt::{Debug, Display},
    future::{Future, IntoFuture},
};

use bytes::Bytes;
use futures::future::Either;
use itertools::Itertools;
<<<<<<< HEAD
use rumqttc::{ClientError, NoticeError, NoticeFuture, QoS, SubscribeFilter};
=======
use once_cell::sync::OnceCell;
use rumqttc::{AckOfPub, ClientError, QoS, SubAck, SubscribeFilter, Token, TokenError};
>>>>>>> 84912b6b
use tracing::{debug, error, info, trace};

use super::{
    Connection, Disconnect, Publish, Receive, ReceivedEvent, Reconnect, Register, TransportError,
};

pub use self::config::Credential;
pub use self::config::MqttConfig;
pub use self::pairing::PairingError;
pub use self::payload::PayloadError;
use crate::{
    client::RecvError,
    error::Report,
    interface::{
        mapping::path::MappingPath,
        reference::{MappingRef, ObjectRef},
        Ownership, Reliability,
    },
    interfaces::{self, Interfaces, Introspection},
    properties,
    retention::{
        memory::SharedVolatileStore, PublishInfo, RetentionId, StoredRetention, StoredRetentionExt,
    },
    store::{error::StoreError, wrapper::StoreWrapper, PropertyStore, StoreCapabilities},
    validate::{ValidatedIndividual, ValidatedObject, ValidatedUnset},
    AstarteType, Error, Interface, Timestamp,
};
use crate::{retention::RetentionError, store::OptStoredProp};

use self::{
    client::AsyncClient,
    connection::MqttConnection,
    error::MqttError,
    retention::{MqttRetention, RetSender},
    topic::ParsedTopic,
};

/// Default keep alive interval in seconds for the MQTT connection.
pub const DEFAULT_KEEP_ALIVE: u64 = 30;
/// Default connection timeout in seconds for the MQTT connection.
pub const DEFAULT_CONNECTION_TIMEOUT: u64 = 5;

/// Borrowing wrapper for the client id
///
/// To avoid directly allocating and returning a [`String`] each time
/// the client id is needed this trait implements [`Display`]
/// while only borrowing the field needed to construct the client id.
#[derive(Debug, Clone, Copy)]
pub(crate) struct ClientId<S = String> {
    pub(crate) realm: S,
    pub(crate) device_id: S,
}

impl ClientId<String> {
    fn as_ref(&self) -> ClientId<&str> {
        ClientId {
            realm: &self.realm,
            device_id: &self.device_id,
        }
    }
}

impl<S> ClientId<S>
where
    S: Display,
{
    /// Create a topic to subscribe on an interface
    fn make_interface_wildcard<T>(&self, interface_name: T) -> String
    where
        T: Display,
    {
        format!("{self}/{interface_name}/#")
    }
}

impl<S> Display for ClientId<S>
where
    S: Display,
{
    fn fmt(&self, f: &mut std::fmt::Formatter<'_>) -> std::fmt::Result {
        write!(f, "{}/{}", self.realm, self.device_id)
    }
}

impl From<ClientId<&str>> for ClientId<String> {
    fn from(value: ClientId<&str>) -> Self {
        ClientId {
            realm: value.realm.to_owned(),
            device_id: value.device_id.to_owned(),
        }
    }
}

/// Struct representing an MQTT connection handler for an Astarte device.
///
/// It manages the interaction with the MQTT broker, handling connections, subscriptions, and
/// message publishing following the Astarte protocol.
#[derive(Clone, Debug)]
pub struct MqttClient<S> {
    client_id: ClientId,
    client: AsyncClient,
    retention: RetSender,
    store: StoreWrapper<S>,
    volatile: SharedVolatileStore,
}

impl<S> MqttClient<S> {
    /// Create a new client.
    pub(crate) fn new(
        client_id: ClientId,
        client: AsyncClient,
        retention: RetSender,
        store: StoreWrapper<S>,
        volatile: SharedVolatileStore,
    ) -> Self {
        Self {
            client_id,
            client,
            retention,
            store,
            volatile,
        }
    }

    /// Send a binary payload over this mqtt connection.
    async fn send(
        &self,
        interface: &str,
        path: &str,
        reliability: rumqttc::QoS,
        payload: Vec<u8>,
    ) -> Result<Token<AckOfPub>, MqttError> {
        self.client
            .publish(
                format!("{}/{interface}{path}", self.client_id),
                reliability,
                false,
                payload,
            )
            .await
            .map_err(|err| MqttError::publish("send", err))
    }

    async fn subscribe(&self, interface_name: &str) -> Result<(), MqttError> {
        self.client
            .subscribe(
                self.client_id.make_interface_wildcard(interface_name),
                rumqttc::QoS::ExactlyOnce,
            )
            .await
            .map_err(MqttError::Subscribe)
            .map(drop)
    }

    async fn unsubscribe(&self, interface_name: &str) -> Result<(), MqttError> {
        self.client
            .unsubscribe(self.client_id.make_interface_wildcard(interface_name))
            .await
            .map_err(MqttError::Unsubscribe)
            .map(drop)
    }

    async fn mark_received(&self, id: &RetentionId) -> Result<(), Error>
    where
        S: StoreCapabilities,
    {
        match id {
            RetentionId::Volatile(id) => {
                self.volatile.mark_received(id).await;
            }
            RetentionId::Stored(id) => {
                if let Some(retention) = self.store.get_retention() {
                    retention.mark_received(id).await?;
                }
            }
        }

        Ok(())
    }

    async fn mark_as_sent(&self, id: &RetentionId) -> Result<(), Error>
    where
        S: StoreCapabilities,
    {
        match id {
            RetentionId::Volatile(id) => {
                self.volatile.mark_sent(id, true).await;
            }
            RetentionId::Stored(id) => {
                if let Some(retention) = self.store.get_retention() {
                    retention.mark_as_sent(id).await?;
                }
            }
        }

        Ok(())
    }
}

impl<S> Publish for MqttClient<S>
where
    S: StoreCapabilities + Send + Sync,
{
    async fn send_individual(&mut self, validated: ValidatedIndividual) -> Result<(), Error> {
        let buf = payload::serialize_individual(&validated.data, validated.timestamp)
            .map_err(MqttError::Payload)?;

        self.send(
            &validated.interface,
            &validated.path,
            validated.reliability.into(),
            buf,
        )
        .await
        .map(drop)
        .map_err(Error::Mqtt)
    }

    async fn send_object(&mut self, validated: ValidatedObject) -> Result<(), Error> {
        let buf = payload::serialize_object(&validated.data, validated.timestamp)
            .map_err(MqttError::Payload)?;

        self.send(
            &validated.interface,
            &validated.path,
            validated.reliability.into(),
            buf,
        )
        .await
        .map(drop)
        .map_err(Error::Mqtt)
    }

    async fn send_individual_stored(
        &mut self,
        id: RetentionId,
        validated: ValidatedIndividual,
    ) -> Result<(), crate::Error> {
        let buf = payload::serialize_individual(&validated.data, validated.timestamp)
            .map_err(MqttError::Payload)?;

        let notice = self
            .send(
                &validated.interface,
                &validated.path,
                validated.reliability.into(),
                buf,
            )
            .await?;

        debug_assert!(
            !validated.retention.is_discard(),
            "send stored called for retention discard"
        );

        match validated.reliability {
            // Since it's Unreliable we will never know the broker received it
            Reliability::Unreliable => {
                self.mark_received(&id).await?;
            }
            Reliability::Guaranteed | Reliability::Unique => {
                self.mark_as_sent(&id).await?;

                self.retention
                    .send((id, notice))
                    .map_err(|_| Error::Disconnected)?;
            }
        }

        Ok(())
    }

    async fn send_object_stored(
        &mut self,
        id: RetentionId,
        validated: ValidatedObject,
    ) -> Result<(), crate::Error> {
        let buf = payload::serialize_object(&validated.data, validated.timestamp)
            .map_err(MqttError::Payload)?;

        let notice = self
            .send(
                &validated.interface,
                &validated.path,
                validated.reliability.into(),
                buf,
            )
            .await?;

        self.retention
            .send((id, notice))
            .map_err(|_| Error::Disconnected)?;

        Ok(())
    }

    async fn resend_stored(
        &mut self,
        id: RetentionId,
        data: PublishInfo<'_>,
    ) -> Result<(), crate::Error> {
        let notice = self
            .send(
                &data.interface,
                &data.path,
                data.reliability.into(),
                data.value.into(),
            )
            .await?;

        debug_assert!(
            self.store.get_retention().is_some(),
            "resend stored called without store that supports retention"
        );
        match data.reliability {
            // Since it's Unreliable we will never know the broker received it
            Reliability::Unreliable => {
                self.mark_received(&id).await?;
            }
            Reliability::Guaranteed | Reliability::Unique => {
                self.mark_as_sent(&id).await?;

                self.retention
                    .send((id, notice))
                    .map_err(|_| Error::Disconnected)?;
            }
        }

        Ok(())
    }

    async fn unset(&mut self, validated: ValidatedUnset) -> Result<(), Error> {
        // We send an empty vector as payload to unset the property, https://docs.astarte-platform.org/astarte/latest/080-mqtt-v1-protocol.html#payload-format
        self.send(
            &validated.interface,
            &validated.path,
            Reliability::Unique.into(),
            Vec::new(),
        )
        .await
        .map(drop)
        .map_err(Error::Mqtt)
    }

    fn serialize_individual(
        &self,
        validated: &ValidatedIndividual,
    ) -> Result<Vec<u8>, crate::Error> {
        payload::serialize_individual(&validated.data, validated.timestamp)
            .map_err(|err| Error::Mqtt(MqttError::Payload(err)))
    }

    fn serialize_object(&self, validated: &ValidatedObject) -> Result<Vec<u8>, crate::Error> {
        payload::serialize_object(&validated.data, validated.timestamp)
            .map_err(|err| Error::Mqtt(MqttError::Payload(err)))
    }
}

impl<S> Register for MqttClient<S>
where
    S: Send + Sync,
{
    async fn add_interface(
        &mut self,
        interfaces: &Interfaces,
        added: &interfaces::Validated,
    ) -> Result<(), Error> {
        if added.ownership().is_server() {
            self.subscribe(added.interface_name()).await?
        }

        let introspection = Introspection::new(interfaces.iter_with_added(added)).to_string();

        self.client
            .send_introspection(self.client_id.as_ref(), introspection)
            .await
            .map_err(|err| MqttError::publish("send introspection", err))?;

        Ok(())
    }

    async fn remove_interface(
        &mut self,
        interfaces: &Interfaces,
        removed: &Interface,
    ) -> Result<(), Error> {
        let iter = interfaces.iter_without_removed(removed);
        let introspection = Introspection::new(iter).to_string();

        self.client
            .send_introspection(self.client_id.as_ref(), introspection)
            .await
            .map_err(|err| MqttError::publish("send introspection", err))?;

        if removed.ownership().is_server() {
            self.unsubscribe(removed.interface_name()).await?;
        }

        Ok(())
    }

    /// Called when multiple interfaces are added.
    ///
    /// This method should convey to the server that one or more interfaces have been added.
    async fn extend_interfaces(
        &mut self,
        interfaces: &Interfaces,
        added: &interfaces::ValidatedCollection,
    ) -> Result<(), crate::Error> {
        let server_interfaces = added
            .values()
            .filter_map(|i| {
                if i.ownership().is_server() {
                    Some(i.interface_name())
                } else {
                    None
                }
            })
            .collect_vec();

        self.client
            .subscribe_interfaces(self.client_id.as_ref(), &server_interfaces)
            .await
            .map_err(MqttError::Subscribe)?;

        let introspection = Introspection::new(interfaces.iter_with_added_many(added)).to_string();

        let res = self
            .client
            .send_introspection(self.client_id.as_ref(), introspection)
            .await
            .map(drop)
            .map_err(|err| MqttError::publish("send introspection", err).into());

        // Cleanup the already subscribed interfaces
        if res.is_err() {
            error!("error while subscribing to interfaces");

            for srv_interface in server_interfaces {
                if let Err(err) = self.unsubscribe(srv_interface).await {
                    error!(
                        error = %Report::new(&err),
                        interface = srv_interface,
                        "failed to unsubscribing to server interface"
                    );
                }
            }
        }

        res
    }

    async fn remove_interfaces(
        &mut self,
        interfaces: &Interfaces,
        removed: &HashMap<&str, &Interface>,
    ) -> Result<(), Error> {
        let interfaces = interfaces.iter_without_removed_many(removed);
        let introspection = Introspection::new(interfaces).to_string();

        self.client
            .send_introspection(self.client_id.as_ref(), introspection)
            .await
            .map_err(|err| MqttError::publish("send introspection", err))?;

        for iface in removed.values() {
            if iface.ownership().is_server() {
                self.unsubscribe(iface.interface_name()).await?;
            }
        }

        Ok(())
    }
}

impl<S> Disconnect for MqttClient<S>
where
    S: Send,
{
    async fn disconnect(&mut self) -> Result<(), crate::Error> {
        self.client
            .disconnect()
            .await
            .map(drop)
            .map_err(MqttError::Disconnect)?;

        info!("disconnect packet sent");

        Ok(())
    }
}

impl<S> Display for MqttClient<S> {
    fn fmt(&self, f: &mut std::fmt::Formatter<'_>) -> std::fmt::Result {
        write!(f, "Mqtt Client {}", self.client_id)
    }
}

/// Handles the MQTT connection between a device and Astarte.
///
///  It manages the interaction with the MQTT broker, handling connections, subscriptions, and
///  message publishing following the Astarte protocol.
pub struct Mqtt<S> {
    client_id: ClientId,
    connection: MqttConnection,
    retention: MqttRetention,
    store: StoreWrapper<S>,
    volatile: SharedVolatileStore,
}

impl<S> Mqtt<S> {
    /// Initializes values for this struct
    ///
    /// This method should only be used for testing purposes since it does not fully
    /// connect to the mqtt broker as described by the astarte protocol.
    /// This struct should be constructed with the [`Mqtt::connected`] associated function.
    fn new(
        client_id: ClientId,
        connection: MqttConnection,
        retention: MqttRetention,
        store: StoreWrapper<S>,
        volatile: SharedVolatileStore,
    ) -> Self {
        Self {
            client_id,
            connection,
            retention,
            store,
            volatile,
        }
    }

    /// Marks the packets as received for the retention.
    async fn mark_packet_received(
        volatile: &SharedVolatileStore,
        stored: &impl StoreCapabilities,
        res_id: Result<RetentionId, TokenError>,
    ) -> Result<(), RetentionError>
    where
        S: StoreCapabilities,
    {
        let id = match res_id {
            Ok(id) => id,
            Err(err) => {
                error!(error=%Report::new(err), "notice error while waiting for packet");

                return Ok(());
            }
        };

        match id {
            RetentionId::Volatile(id) => {
                volatile.mark_received(&id).await;
            }
            RetentionId::Stored(id) => {
                if let Some(retention) = stored.get_retention() {
                    retention.mark_received(&id).await?;
                }
            }
        }

        debug!("marking {id} as received");

        Ok(())
    }

    async fn poll(&mut self) -> Result<Option<rumqttc::Publish>, TransportError>
    where
        S: StoreCapabilities,
    {
        if self.retention.is_empty() {
            return Ok(self.connection.next_publish().await);
        }

        loop {
            let mut conn_future = std::pin::pin!(self.connection.next_publish());

            match futures::future::select(self.retention.into_future(), &mut conn_future).await {
                Either::Left((res, _)) => {
                    Self::mark_packet_received(&self.volatile, &self.store, res)
                        .await
                        .map_err(|err| TransportError::Transport(Error::Retention(err)))?;
                }
                // the retention future can be dropped safely
                Either::Right((publish, _)) => {
                    return Ok(publish);
                }
            };
        }
    }
}

/// Trait to implement functionality on the store.
trait MqttStoreExt: PropertyStore
where
    Error: From<Self::Err>,
{
    /// This function deletes all the stored server owned properties after receiving a publish on
    /// `/control/consumer/properties`
    async fn purge_server_properties(&self, bdata: &[u8]) -> Result<(), Error> {
        let paths = properties::extract_set_properties(bdata)?;

        let stored_props = self.server_props().await?;

        for stored_prop in stored_props {
            if paths.contains(&format!("{}{}", stored_prop.interface, stored_prop.path)) {
                continue;
            }

            self.delete_prop(&stored_prop.interface, &stored_prop.path)
                .await?;
        }

        Ok(())
    }
}

impl<S> MqttStoreExt for StoreWrapper<S> where S: PropertyStore {}

impl<S> Receive for Mqtt<S>
where
    S: StoreCapabilities + PropertyStore,
{
    type Payload = Bytes;

    async fn next_event(&mut self) -> Result<Option<ReceivedEvent<Self::Payload>>, TransportError>
    where
        S: PropertyStore,
    {
        // Wait for next data or until it's disconnected
        while let Some(publish) = self.poll().await? {
            debug!("Incoming publish = {} {:x}", publish.topic, publish.payload);

            let publish_topic = ParsedTopic::try_parse(self.client_id.as_ref(), &publish.topic)
                .map_err(|err| RecvError::connection(MqttError::Topic(err)))?;

            match publish_topic {
                ParsedTopic::PurgeProperties => {
                    debug!("Purging properties");

                    self.store
                        .purge_server_properties(&publish.payload)
                        .await
                        .map_err(TransportError::Transport)?;
                }
                ParsedTopic::InterfacePath { interface, path } => {
                    return Ok(Some(ReceivedEvent {
                        interface: interface.to_string(),
                        path: path.to_string(),
                        payload: publish.payload,
                    }));
                }
            }
        }

        Ok(None)
    }

    fn deserialize_individual(
        &self,
        mapping: &MappingRef<'_, &Interface>,
        payload: Self::Payload,
    ) -> Result<Option<(AstarteType, Option<Timestamp>)>, TransportError> {
        payload::deserialize_individual(mapping, &payload)
            .map_err(|err| TransportError::Recv(RecvError::connection(err)))
    }

    fn deserialize_object(
        &self,
        object: &ObjectRef,
        path: &MappingPath<'_>,
        payload: Self::Payload,
    ) -> Result<(HashMap<String, AstarteType>, Option<Timestamp>), TransportError> {
        payload::deserialize_object(object, path, &payload)
            .map_err(|err| TransportError::Recv(RecvError::connection(err)))
    }
}

impl<S> Reconnect for Mqtt<S>
where
    S: StoreCapabilities + PropertyStore,
{
    async fn reconnect(&mut self, interfaces: &Interfaces) -> Result<(), crate::Error> {
        self.connection
            .connect(self.client_id.as_ref(), interfaces, &self.store)
            .await?;

        Ok(())
    }
}

impl<S> Connection for Mqtt<S>
where
    S: Send + Sync,
{
    type Sender = MqttClient<S>;
}

/// Wrapper structs that holds data used when connecting/reconnecting
pub(crate) struct SessionData {
    interfaces: String,
    server_interfaces: Vec<String>,
    device_properties: Vec<OptStoredProp>,
}

impl SessionData {
    fn filter_server_interfaces(interfaces: &Interfaces) -> Vec<String> {
        interfaces
            .iter()
            .filter(|interface| interface.ownership() == Ownership::Server)
            .map(|interface| interface.interface_name().to_owned())
            .collect()
    }

    pub(crate) async fn try_from_props<S>(
        interfaces: &Interfaces,
        store: &S,
    ) -> Result<Self, StoreError>
    where
        S: PropertyStore<Err = StoreError>,
    {
        let mut device_properties = store.device_props_with_unset().await?;
        // Filter interfaces that are missing or have been updated
        device_properties.retain(|prop| {
            interfaces
                .get(&prop.interface)
                .is_some_and(|interface| interface.version_major() == prop.interface_major)
        });

        let server_interfaces = Self::filter_server_interfaces(interfaces);

        Ok(Self {
            interfaces: interfaces.get_introspection_string(),
            server_interfaces,
            device_properties,
        })
    }
}

trait AsyncClientExt {
    /// Sends the introspection [`String`].
    fn send_introspection(
        &self,
        client_id: ClientId<&str>,
        introspection: String,
<<<<<<< HEAD
    ) -> impl Future<Output = Result<NoticeFuture, ClientError>> + Send;
=======
    ) -> Result<Token<AckOfPub>, ClientError>;
>>>>>>> 84912b6b

    /// Subscribe to many interfaces
    fn subscribe_interfaces<S>(
        &self,
        client_id: ClientId<&str>,
        interfaces_names: &[S],
<<<<<<< HEAD
    ) -> impl Future<Output = Result<Option<NoticeFuture>, ClientError>> + Send
=======
    ) -> Result<Option<Token<SubAck>>, ClientError>
>>>>>>> 84912b6b
    where
        S: Display + Debug + Send + Sync;
}

impl AsyncClientExt for AsyncClient {
    async fn send_introspection(
        &self,
        client_id: ClientId<&str>,
        introspection: String,
    ) -> Result<Token<AckOfPub>, ClientError> {
        debug!("sending introspection: {introspection}");

        let path = client_id.to_string();

        self.publish(path, QoS::ExactlyOnce, false, introspection)
            .await
    }

    /// Subscribe to many interfaces
    async fn subscribe_interfaces<S>(
        &self,
        client_id: ClientId<&str>,
        interfaces_names: &[S],
    ) -> Result<Option<Token<SubAck>>, ClientError>
    where
        S: Display + Debug + Send + Sync,
    {
        // should not subscribe if there are no interfaces
        if interfaces_names.is_empty() {
            debug!("empty subscribe many");

            return Ok(None);
        } else if interfaces_names.len() == 1 {
            trace!("subscribing on single interface");

            let name = &interfaces_names[0];

            return self
                .subscribe(
                    client_id.make_interface_wildcard(name),
                    rumqttc::QoS::ExactlyOnce,
                )
                .await
                .map(Some);
        }

        trace!("subscribing on {interfaces_names:?}");

        let topics = interfaces_names
            .iter()
            .map(|name| SubscribeFilter {
                path: client_id.make_interface_wildcard(name),
                qos: rumqttc::QoS::ExactlyOnce,
            })
            .collect_vec();

        debug!("topics {topics:?}");

        self.subscribe_many(topics).await.map(Some)
    }
}

#[cfg(test)]
pub(crate) mod test {
    use std::{str::FromStr, time::Duration};

    use mockall::predicate;
    use mockito::Server;
    use properties::extract_set_properties;
    use rumqttc::{
        ClientError, ConnAck, ConnectReturnCode, ConnectionError, Event as MqttEvent, Packet, QoS,
        Resolver,
    };
    use tempfile::TempDir;
    use test::{
        client::NEW_LOCK,
        pairing::tests::{mock_create_certificate, mock_get_broker_url},
    };

    use crate::{
        builder::{ConnectionConfig, DeviceBuilder, DEFAULT_VOLATILE_CAPACITY},
        store::memory::MemoryStore,
    };

    use self::{
        client::{AsyncClient, EventLoop},
        config::transport::TransportProvider,
    };

    use super::*;

    pub(crate) fn notify_success<T, E>(out: T) -> Result<Token<T>, E> {
        let (tx, token) = Resolver::new();

        tx.resolve(out);

        Ok(token)
    }

    pub(crate) async fn mock_mqtt_connection<S>(
        client: AsyncClient,
        eventloop: EventLoop,
        store: S,
    ) -> (MqttClient<S>, Mqtt<S>)
    where
        S: Clone,
    {
        let client_id: ClientId = ClientId {
            realm: "realm",
            device_id: "device_id",
        }
        .into();

        let (ret_tx, ret_rx) = flume::unbounded();

        let volatile = SharedVolatileStore::with_capacity(DEFAULT_VOLATILE_CAPACITY);

        let store = StoreWrapper::new(store);

        let transport_provider = TransportProvider::configure(
            "http://api.astarte.localhost/pairing".parse().unwrap(),
            "secret".to_string(),
            None,
            true,
        )
        .await
        .unwrap();

        let mqtt = Mqtt::new(
            client_id.clone(),
            MqttConnection::new(
                client.clone(),
                eventloop,
<<<<<<< HEAD
                transport_provider,
=======
                TransportProvider::configure(
                    "http://api.astarte.localhost/pairing".parse().unwrap(),
                    "secret".to_string(),
                    None,
                    true,
                )
                .await
                .expect("failed to configure transport provider"),
>>>>>>> 84912b6b
                self::connection::Connected,
            ),
            MqttRetention::new(ret_rx),
            store.clone(),
            volatile.clone(),
        );

        let mqtt_client = MqttClient::new(client_id, client, ret_tx, store, volatile);

        (mqtt_client, mqtt)
    }

    #[tokio::test]
    async fn should_extend_interfaces() {
        let eventl = EventLoop::default();
        let mut client = AsyncClient::default();

        let to_add = [
            Interface::from_str(crate::test::DEVICE_PROPERTIES).unwrap(),
            Interface::from_str(crate::test::OBJECT_DEVICE_DATASTREAM).unwrap(),
            Interface::from_str(crate::test::INDIVIDUAL_SERVER_DATASTREAM).unwrap(),
        ];

        let mut introspection = Introspection::new(to_add.iter())
            .to_string()
            .split(';')
            .map(ToOwned::to_owned)
            .collect_vec();

        introspection.sort_unstable();

        let interfaces = Interfaces::new();

        let to_add = interfaces.validate_many(to_add).unwrap();

        let mut seq = mockall::Sequence::new();

        client
            .expect_clone()
            .once()
            .in_sequence(&mut seq)
            .once()
            .returning(AsyncClient::default);

        client
            .expect_subscribe::<String>()
            .once()
            .with(
                predicate::eq("realm/device_id/org.astarte-platform.rust.examples.individual-datastream.ServerDatastream/#".to_string()),
                predicate::eq( QoS::ExactlyOnce)
            )
            .in_sequence(&mut seq)
            .returning(|_, _| notify_success(SubAck::new(0, Vec::new())));

        client
            .expect_publish::<String, String>()
            .once()
            .in_sequence(&mut seq)
            .withf(move |publish, _, _, payload| {
                let mut intro = payload.split(';').collect_vec();

                intro.sort_unstable();

                publish == "realm/device_id" && intro == introspection
            })
            .returning(|_, _, _, _| notify_success(AckOfPub::None));

        let (mut client, _mqtt_connection) =
            mock_mqtt_connection(client, eventl, MemoryStore::new()).await;

        client
            .extend_interfaces(&interfaces, &to_add)
            .await
            .unwrap()
    }

    #[tokio::test]
    async fn should_not_subscribe_many() {
        let eventl = EventLoop::default();
        let mut client = AsyncClient::default();

        // no server owned interfaces are present
        let to_add = [
            Interface::from_str(crate::test::DEVICE_PROPERTIES).unwrap(),
            Interface::from_str(crate::test::OBJECT_DEVICE_DATASTREAM).unwrap(),
        ];

        let mut introspection = Introspection::new(to_add.iter())
            .to_string()
            .split(';')
            .map(ToOwned::to_owned)
            .collect_vec();

        introspection.sort_unstable();

        let interfaces = Interfaces::new();

        let to_add = interfaces.validate_many(to_add).unwrap();

        let mut seq = mockall::Sequence::new();

        client
            .expect_clone()
            .once()
            .in_sequence(&mut seq)
            .once()
            .returning(AsyncClient::default);

        // in this case, no client.subscribe_many() is expected
        client
            .expect_publish::<String, String>()
            .once()
            .in_sequence(&mut seq)
            .withf(move |publish, qos, _, payload| {
                let mut intro = payload.split(';').collect_vec();

                intro.sort_unstable();

                publish == "realm/device_id" && intro == introspection && *qos == QoS::ExactlyOnce
            })
            .returning(|_, _, _, _| notify_success(AckOfPub::None));

        let (mut client, _connection) =
            mock_mqtt_connection(client, eventl, MemoryStore::new()).await;

        client
            .extend_interfaces(&interfaces, &to_add)
            .await
            .unwrap()
    }

    #[tokio::test]
    async fn should_unsubscribe_on_extend_err() {
        let eventl = EventLoop::default();
        let mut client = AsyncClient::default();

        let to_add = [Interface::from_str(crate::test::SERVER_PROPERTIES).unwrap()];

        let introspection = Introspection::new(to_add.iter()).to_string();

        let interfaces = Interfaces::new();

        let to_add = interfaces.validate_many(to_add).unwrap();

        let mut seq = mockall::Sequence::new();

        client
            .expect_clone()
            .once()
            .in_sequence(&mut seq)
            .once()
            .returning(AsyncClient::default);

        client
            .expect_subscribe::<String>()
            .with(
                predicate::eq("realm/device_id/org.astarte-platform.rust.examples.individual-properties.ServerProperties/#".to_string()),
                predicate::eq(QoS::ExactlyOnce ),
            )
            .once()
            .in_sequence(&mut seq)
            .returning(|_, _| notify_success(SubAck::new(0, Vec::new())));

        client
            .expect_publish::<String, String>()
            .once()
            .withf(move |publish, _, _, payload| {
                publish == "realm/device_id" && *payload == introspection
            })
            .returning(|_, _, _, _| {
                // Random error
                Err(ClientError::Request(rumqttc::Request::Disconnect(
                    Resolver::new().0,
                )))
            });

        client
            .expect_unsubscribe::<String>()
            .once()
            .withf(move |topic| topic == "realm/device_id/org.astarte-platform.rust.examples.individual-properties.ServerProperties/#")
            .returning(|_| {
                // We are disconnected so we cannot unsubscribe
                Err(ClientError::Request(rumqttc::Request::Disconnect(Resolver::new().0)))
            });

        let (mut mqtt_client, _mqtt_connection) =
            mock_mqtt_connection(client, eventl, MemoryStore::new()).await;

        mqtt_client
            .extend_interfaces(&interfaces, &to_add)
            .await
            .expect_err("Didn't return the error");
    }

    #[tokio::test]
    async fn should_reconnect() {
        let _m = NEW_LOCK.lock().await;

        let dir = TempDir::new().unwrap();

        let ctx = AsyncClient::new_context();
        ctx.expect().once().returning(|_, _| {
            let mut client = AsyncClient::default();
            let mut ev_loop = EventLoop::default();

            let mut seq = mockall::Sequence::new();

            ev_loop
                .expect_set_network_options()
                .once()
                .in_sequence(&mut seq)
                .returning(|_| EventLoop::default());

            client
                .expect_clone()
                .once()
                .in_sequence(&mut seq)
                .returning(|| {
                    let mut client = AsyncClient::default();

                    let mut seq = mockall::Sequence::new();

                    client
                        .expect_clone()
                        .once()
                        .in_sequence(&mut seq)
                        .returning(|| {
                            let mut client = AsyncClient::default();

                            let mut seq = mockall::Sequence::new();

                            client
                                .expect_subscribe::<String>()
                                .with(
                                    predicate::eq(
                                        "realm/device_id/control/consumer/properties".to_string(),
                                    ),
                                    predicate::eq(QoS::ExactlyOnce),
                                )
                                .once()
                                .in_sequence(&mut seq)
                                .returning(|_, _| notify_success(SubAck::new(0, Vec::new())));

                            client
                                .expect_publish::<String, String>()
                                .with(
                                    predicate::eq("realm/device_id".to_string()),
                                    predicate::eq(QoS::ExactlyOnce),
                                    predicate::eq(false),
                                    predicate::eq(String::new()),
                                )
                                .once()
                                .in_sequence(&mut seq)
                                .returning(|_, _, _, _| notify_success(AckOfPub::None));

                            client
                                .expect_publish::<String, &str>()
                                .once()
                                .in_sequence(&mut seq)
                                .with(
                                    predicate::eq("realm/device_id/control/emptyCache".to_string()),
                                    predicate::eq(QoS::ExactlyOnce),
                                    predicate::eq(false),
                                    predicate::eq("1"),
                                )
                                .returning(|_, _, _, _| notify_success(AckOfPub::None));

                            client
                                .expect_publish::<String, Vec<u8>>()
                                .with(
                                    predicate::eq(
                                        "realm/device_id/control/producer/properties".to_string(),
                                    ),
                                    predicate::eq(QoS::ExactlyOnce),
                                    predicate::eq(false),
                                    predicate::function(|payload: &Vec<u8>| {
                                        extract_set_properties(payload).unwrap().is_empty()
                                    }),
                                )
                                .once()
                                .in_sequence(&mut seq)
                                .returning(|_, _, _, _| notify_success(AckOfPub::None));

                            client
                        });

                    client
                });

            ev_loop
                .expect_poll()
                .once()
                .in_sequence(&mut seq)
                .returning(|| {
                    Box::pin(async {
                        Err(ConnectionError::Tls(rumqttc::TlsError::TLS(
                            rustls::Error::AlertReceived(
                                rustls::AlertDescription::CertificateExpired,
                            ),
                        )))
                    })
                });

            // First clean for the good connection
            ev_loop
                .expect_clean()
                .once()
                .in_sequence(&mut seq)
                .return_const(());

            ev_loop
                .expect_poll()
                .once()
                .in_sequence(&mut seq)
                .returning(|| {
                    Box::pin(async {
                        tokio::task::yield_now().await;

                        Ok(MqttEvent::Incoming(Packet::ConnAck(ConnAck {
                            session_present: false,
                            code: ConnectReturnCode::Success,
                        })))
                    })
                });

            // This guaranties we can keep polling while we are waiting for the ACKs.
            ev_loop.expect_poll().returning(|| {
                Box::pin(async {
                    tokio::task::yield_now().await;

                    Ok(MqttEvent::Outgoing(rumqttc::Outgoing::Publish(0)))
                })
            });

            (client, ev_loop)
        });

        let mut server = Server::new_async().await;

        let mock_url = mock_get_broker_url(&mut server).create_async().await;
        let mock_cert = mock_create_certificate(&mut server)
            .expect(2)
            .create_async()
            .await;

        let builder = DeviceBuilder::new().store_dir(dir.path()).await.unwrap();

        let config = MqttConfig::new(
            "realm",
            "device_id",
            Credential::secret("secret"),
            server.url(),
        );

        tokio::time::timeout(Duration::from_secs(3), config.connect(&builder))
            .await
            .expect("timeout expired")
            .unwrap();

        mock_url.assert_async().await;
        mock_cert.assert_async().await;
    }
}<|MERGE_RESOLUTION|>--- conflicted
+++ resolved
@@ -44,12 +44,7 @@
 use bytes::Bytes;
 use futures::future::Either;
 use itertools::Itertools;
-<<<<<<< HEAD
-use rumqttc::{ClientError, NoticeError, NoticeFuture, QoS, SubscribeFilter};
-=======
-use once_cell::sync::OnceCell;
 use rumqttc::{AckOfPub, ClientError, QoS, SubAck, SubscribeFilter, Token, TokenError};
->>>>>>> 84912b6b
 use tracing::{debug, error, info, trace};
 
 use super::{
@@ -735,7 +730,8 @@
     async fn reconnect(&mut self, interfaces: &Interfaces) -> Result<(), crate::Error> {
         self.connection
             .connect(self.client_id.as_ref(), interfaces, &self.store)
-            .await?;
+            .await
+            .map_err(MqttError::Poll)?;
 
         Ok(())
     }
@@ -795,22 +791,14 @@
         &self,
         client_id: ClientId<&str>,
         introspection: String,
-<<<<<<< HEAD
-    ) -> impl Future<Output = Result<NoticeFuture, ClientError>> + Send;
-=======
-    ) -> Result<Token<AckOfPub>, ClientError>;
->>>>>>> 84912b6b
+    ) -> impl Future<Output = Result<Token<AckOfPub>, ClientError>> + Send;
 
     /// Subscribe to many interfaces
     fn subscribe_interfaces<S>(
         &self,
         client_id: ClientId<&str>,
         interfaces_names: &[S],
-<<<<<<< HEAD
-    ) -> impl Future<Output = Result<Option<NoticeFuture>, ClientError>> + Send
-=======
-    ) -> Result<Option<Token<SubAck>>, ClientError>
->>>>>>> 84912b6b
+    ) -> impl Future<Output = Result<Option<Token<SubAck>>, ClientError>> + Send
     where
         S: Display + Debug + Send + Sync;
 }
@@ -937,25 +925,14 @@
             true,
         )
         .await
-        .unwrap();
+        .expect("failed to configure transport provider");
 
         let mqtt = Mqtt::new(
             client_id.clone(),
             MqttConnection::new(
                 client.clone(),
                 eventloop,
-<<<<<<< HEAD
                 transport_provider,
-=======
-                TransportProvider::configure(
-                    "http://api.astarte.localhost/pairing".parse().unwrap(),
-                    "secret".to_string(),
-                    None,
-                    true,
-                )
-                .await
-                .expect("failed to configure transport provider"),
->>>>>>> 84912b6b
                 self::connection::Connected,
             ),
             MqttRetention::new(ret_rx),
