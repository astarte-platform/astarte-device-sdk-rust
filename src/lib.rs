--- conflicted
+++ resolved
@@ -38,10 +38,6 @@
 mod validate;
 
 use chrono::{DateTime, Utc};
-<<<<<<< HEAD
-use interface::reference::MappingRef;
-=======
->>>>>>> 30610814
 #[cfg(test)]
 pub(crate) use mock::{MockAsyncClient as AsyncClient, MockEventLoop as EventLoop};
 #[cfg(not(test))]
@@ -67,24 +63,15 @@
 
 use crate::error::Error;
 use crate::interface::mapping::path::MappingPath;
-<<<<<<< HEAD
-use crate::interface::reference::PropertyRef;
+use crate::interface::reference::{MappingRef, PropertyRef};
 use crate::interface::{Aggregation as InterfaceAggregation, InterfaceError};
-=======
-use crate::interface::{Aggregation as InterfaceAggregation, InterfaceError, Ownership};
-use crate::interfaces::MappingRef;
-use crate::interfaces::PropertyRef;
->>>>>>> 30610814
 use crate::options::AstarteOptions;
 use crate::payload::{
     deserialize_individual, deserialize_object, serialize_individual, serialize_object, Payload,
 };
-<<<<<<< HEAD
 use crate::properties::PropAccess;
 use crate::retry::DelayedPoll;
 use crate::shared::SharedDevice;
-=======
->>>>>>> 30610814
 use crate::store::memory::MemoryStore;
 use crate::store::sqlite::SqliteStore;
 use crate::store::wrapper::StoreWrapper;
@@ -434,7 +421,6 @@
                             self.connack(conn_ack).await?;
                         }
                         rumqttc::Packet::Publish(publish) => {
-<<<<<<< HEAD
                             let mut sdk = self.clone();
 
                             // New task for the publish to not block the event loop
@@ -469,12 +455,6 @@
             }
         }
     }
-=======
-                            let (_, _, interface, path) = parse_topic(&publish.topic)?;
-
-                            // It can be borrowed as a &[u8]
-                            let payload = publish.payload;
->>>>>>> 30610814
 
     /// Handles an incoming publish
     async fn handle_publish(
@@ -483,16 +463,11 @@
     ) -> Result<Option<AstarteDeviceDataEvent>, Error> {
         let (_, _, interface, path) = parse_topic(&publish.topic)?;
 
-<<<<<<< HEAD
         debug!("received publish for interface \"{interface}\" and path \"{path}\"");
-=======
-                                self.purge_properties(&payload).await?;
->>>>>>> 30610814
 
         // It can be borrowed as a &[u8]
         let payload = publish.payload;
 
-<<<<<<< HEAD
         match (interface, path.as_str()) {
             ("control", "/consumer/properties") => {
                 debug!("Purging properties");
@@ -505,11 +480,6 @@
                 debug!("Incoming publish = {} {:x}", publish.topic, payload);
 
                 let data = self.handle_payload(interface, &path, &payload).await?;
-=======
-                            debug!("Incoming publish = {} {:?}", publish.topic, payload);
-
-                            let data = self.handle_payload(interface, &path, &payload).await?;
->>>>>>> 30610814
 
                 Ok(Some(AstarteDeviceDataEvent {
                     interface: interface.to_string(),
@@ -561,7 +531,6 @@
                 interface: interface.interface_name().to_string(),
                 mapping: path.to_string(),
             })?;
-<<<<<<< HEAD
 
         let (data, timestamp) = deserialize_individual(mapping, payload)?;
 
@@ -600,39 +569,6 @@
 
         let (data, timestamp) = deserialize_object(object, path, payload)?;
 
-=======
-
-        let (data, timestamp) = deserialize_individual(mapping, payload)?;
-
-        if interface.is_property() {
-            let interface_name = interface.interface_name();
-            let version_major = interface.version_major();
-
-            self.store
-                .store_prop(interface_name, path.as_str(), &data, version_major)
-                .await?;
-
-            info!("property stored {interface}:{version_major} {path} ");
-        }
-
-        Ok((Aggregation::Individual(data), timestamp))
-    }
-
-    /// Handles the payload of an interface with [`InterfaceAggregation::Object`]
-    async fn handle_payload_object<'a>(
-        &self,
-        interface: &Interface,
-        path: &MappingPath<'a>,
-        payload: &[u8],
-    ) -> Result<(Aggregation, Option<DateTime<Utc>>), Error> {
-        let object = interface.as_object_ref().ok_or(Error::Aggregation {
-            exp: InterfaceAggregation::Object,
-            got: InterfaceAggregation::Individual,
-        })?;
-
-        let (data, timestamp) = deserialize_object(object, path, payload)?;
-
->>>>>>> 30610814
         Ok((Aggregation::Object(data), timestamp))
     }
 
@@ -762,58 +698,7 @@
         interface: &str,
         path: &str,
     ) -> Result<Option<AstarteType>, Error> {
-<<<<<<< HEAD
         self.property(interface, path).await.map_err(Error::from)
-=======
-        let path_mapping = MappingPath::try_from(path)?;
-
-        let interfaces = &self.interfaces.read().await;
-        let mapping = interfaces.property_mapping(interface, &path_mapping)?;
-
-        self.property(&mapping, &path_mapping).await
-    }
-
-    /// Get property, when present, from the allocated storage.
-    ///
-    /// This will use a [`MappingPath`] to get the property, which is an parsed endpoint.
-    pub(crate) async fn property(
-        &self,
-        mapping: &MappingRef<'_, PropertyRef<'_>>,
-        path: &MappingPath<'_>,
-    ) -> Result<Option<AstarteType>, Error> {
-        let interface = mapping.interface().interface_name();
-        let path = path.as_str();
-
-        let value = self
-            .store
-            .load_prop(interface, path, mapping.interface().version_major())
-            .await?;
-
-        let value = match value {
-            Some(AstarteType::Unset) if !mapping.allow_unset() => {
-                error!("stored property is unset, but interface doesn't allow it");
-                self.store.delete_prop(interface, path).await?;
-
-                None
-            }
-            Some(AstarteType::Unset) => Some(AstarteType::Unset),
-            Some(value) if value != mapping.mapping_type() => {
-                error!(
-                    "stored property type mismatch, expected {} got {:?}",
-                    mapping.mapping_type(),
-                    value
-                );
-                self.store.delete_prop(interface, path).await?;
-
-                None
-            }
-
-            Some(value) => Some(value),
-            None => None,
-        };
-
-        Ok(value)
->>>>>>> 30610814
     }
 
     // ------------------------------------------------------------------------
@@ -918,7 +803,6 @@
 
         //  Store the property in the database after it has been successfully sent
         if let Some(prop_mapping) = opt_prop {
-<<<<<<< HEAD
             let interface_name = prop_mapping.interface().interface_name();
             let path = path.as_str();
             let interface_major = prop_mapping.interface().version_major();
@@ -935,18 +819,6 @@
             self.store.store_prop(prop).await?;
 
             info!("property stored {interface_name}{path}:{interface_major}");
-=======
-            self.store
-                .store_prop(
-                    prop_mapping.interface().interface_name(),
-                    path.as_str(),
-                    &data,
-                    prop_mapping.interface().version_major(),
-                )
-                .await?;
-
-            info!("Stored new property in database");
->>>>>>> 30610814
         }
 
         Ok(())
@@ -961,11 +833,7 @@
         new: &AstarteType,
     ) -> Result<bool, Error> {
         // Check if already in db
-<<<<<<< HEAD
         let stored = self.try_load_prop(mapping, path).await?;
-=======
-        let stored = self.property(mapping, path).await?;
->>>>>>> 30610814
 
         match stored {
             Some(value) => Ok(value.eq(new)),
@@ -973,7 +841,6 @@
         }
     }
 
-<<<<<<< HEAD
     /// Get a property or deletes it if a version or type miss-match happens.
     async fn try_load_prop(
         &self,
@@ -1014,8 +881,6 @@
         Ok(value)
     }
 
-=======
->>>>>>> 30610814
     async fn remove_properties_from_store(&self, interface_name: &str) -> Result<(), Error> {
         let interfaces = self.interfaces.read().await;
         let mappings = interfaces.get_property(interface_name);
@@ -1173,11 +1038,7 @@
     use crate::properties::PropAccess;
     use crate::store::memory::MemoryStore;
     use crate::store::wrapper::StoreWrapper;
-<<<<<<< HEAD
     use crate::{self as astarte_device_sdk, EventReceiver, Interface, SharedDevice};
-=======
-    use crate::{self as astarte_device_sdk, Interface};
->>>>>>> 30610814
     use astarte_device_sdk::AstarteAggregate;
     use astarte_device_sdk::{types::AstarteType, Aggregation, AstarteDeviceSdk};
     use astarte_device_sdk_derive::astarte_aggregate;
@@ -1200,7 +1061,6 @@
     where
         I: IntoIterator<Item = Interface>,
     {
-<<<<<<< HEAD
         mock_astarte_device_store(client, eventloop, interfaces, MemoryStore::new())
     }
 
@@ -1228,20 +1088,6 @@
         };
 
         (sdk, rx)
-=======
-        let interfaces = interfaces
-            .into_iter()
-            .map(|i| (i.interface_name().to_string(), i));
-
-        AstarteDeviceSdk {
-            realm: "realm".to_string(),
-            device_id: "device_id".to_string(),
-            client,
-            store: StoreWrapper::new(MemoryStore::new()),
-            interfaces: Arc::new(RwLock::new(Interfaces::from_iter(interfaces))),
-            eventloop: Arc::new(Mutex::new(eventloop)),
-        }
->>>>>>> 30610814
     }
 
     #[derive(AstarteAggregate)]
