#![doc = include_str!("../README.md")]

mod crypto;
mod database;
mod interface;
mod interfaces;
mod pairing;
pub mod types;

use bson::{to_document, Bson};
use crypto::Bundle;
use database::AstarteDatabase;
use itertools::Itertools;
use log::{debug, trace};
use openssl::error::ErrorStack;
use pairing::PairingError;
use rumqttc::EventLoop;
use rumqttc::{AsyncClient, ClientConfig, Event, MqttOptions, Transport};
use rustls::{internal::pemfile, Certificate, PrivateKey};
use std::collections::HashMap;
use std::convert::TryInto;
use std::fmt::{self, Debug};
use std::path::Path;
use std::sync::Arc;
use types::AstarteType;
use url::Url;

use interface::traits::Interface as InterfaceTrait;
pub use interface::Interface;

use crate::database::Database;
use crate::interface::Ownership;
use crate::interfaces::Interfaces;

/// Astarte client
#[derive(Clone)]
pub struct AstarteSdk {
    realm: String,
    device_id: String,
    credentials_secret: String,
    pairing_url: String,
    build_options: BuildOptions,
    client: AsyncClient,
    eventloop: Arc<tokio::sync::Mutex<EventLoop>>,
<<<<<<< HEAD
    interfaces: interfaces::Interfaces,
=======
    interfaces: HashMap<String, Interface>,
    database: database::Database,
>>>>>>> 0122300e
}

/// Builder for Astarte client
///
/// ```
/// use astarte_sdk::AstarteOptions;
///
/// let realm = "test";
/// let device_id = "xxxxxxxxxxxxxxxxxxxxxxx";
/// let credentials_secret = "xxxxxxxxxxxxxxxxx/xxxxxxxxxxxxxxxxxxxxxxxxxx";
/// let pairing_url = "https://api.example.com/pairing";
///
/// let mut sdk_options = AstarteOptions::new(&realm, &device_id, &credentials_secret, &pairing_url);
///
/// sdk_options.add_interface_files("path/to/interfaces");
///
///
/// ```

pub struct AstarteOptions {
    realm: String,
    device_id: String,
    credentials_secret: String,
    pairing_url: String,
    interfaces: HashMap<String, Interface>,
    build_options: Option<BuildOptions>,
}

#[derive(thiserror::Error, Debug)]
pub enum AstarteBuilderError {
    #[error("private key or CSR creation failed")]
    CryptoGeneration(#[from] ErrorStack),

    #[error("device must have at least an interface")]
    MissingInterfaces,

    #[error("error creating interface")]
    InterfaceError(#[from] interface::Error),

    #[error("io error")]
    IoError(#[from] std::io::Error),

    #[error("configuration error")]
    ConfigError(String),

    #[error("mqtt error")]
    MqttError(#[from] rumqttc::ClientError),

    #[error("pairing error")]
    PairingError(#[from] PairingError),

    #[error("database error")]
    DbError(#[from] sqlx::Error),
}

#[derive(thiserror::Error, Debug)]
pub enum AstarteError {
    #[error("bson serialize error")]
    BsonSerError(#[from] bson::ser::Error),

    #[error("bson client error")]
    BsonClientError(#[from] rumqttc::ClientError),

    #[error("mqtt connection error")]
    ConnectionError(#[from] rumqttc::ConnectionError),

    #[error("malformed input from Astarte backend")]
    DeserializationError,

    #[error("error converting from Bson to AstarteType")]
    FromBsonError,

    #[error("type mismatch in bson array from astarte, something has gone very wrong here")]
    FromBsonArrayError,

<<<<<<< HEAD
    #[error("forbidden floating point number")]
    FloatError,

    #[error("send error")]
    SendError(String),
=======
    #[error("database error")]
    DbError(#[from] sqlx::Error),
>>>>>>> 0122300e

    #[error("generic error")]
    Unreported,
}

#[derive(Debug, Clone)]
struct BuildOptions {
    private_key: PrivateKey,
    csr: String,
    certificate_pem: Vec<Certificate>,
    broker_url: Url,
    mqtt_opts: MqttOptions,
}

impl AstarteOptions {
    pub fn new(realm: &str, device_id: &str, credentials_secret: &str, pairing_url: &str) -> Self {
        AstarteOptions {
            realm: realm.to_owned(),
            device_id: device_id.to_owned(),
            credentials_secret: credentials_secret.to_owned(),
            pairing_url: pairing_url.to_owned(),
            interfaces: HashMap::new(),
            build_options: None,
        }
    }

    /// Add an interface from a json file
    pub fn add_interface_file(
        &mut self,
        file_path: &Path,
    ) -> Result<&mut Self, AstarteBuilderError> {
        let interface = Interface::from_file(file_path)?;
        let name = interface.name();
        debug!("Added interface {}", name);
        self.interfaces.insert(name.to_owned(), interface);
        Ok(self)
    }

    /// Add all json interface description inside a specified directory
    pub fn add_interface_files(
        &mut self,
        interfaces_directory: &str,
    ) -> Result<&mut Self, AstarteBuilderError> {
        let interface_files = std::fs::read_dir(Path::new(interfaces_directory))?;
        let it = interface_files.filter_map(Result::ok).filter(|f| {
            if let Some(ext) = f.path().extension() {
                ext == "json"
            } else {
                false
            }
        });

        for f in it {
            self.add_interface_file(&f.path())?;
        }

        Ok(self)
    }

    async fn populate_credentials(&mut self, csr: &str) -> Result<Vec<Certificate>, PairingError> {
        let cert_pem = pairing::fetch_credentials(self, csr).await?;
        let mut cert_pem_bytes = cert_pem.as_bytes();
        let certs =
            pemfile::certs(&mut cert_pem_bytes).map_err(|_| PairingError::InvalidCredentials)?;
        Ok(certs)
    }

    async fn populate_broker_url(&mut self) -> Result<Url, PairingError> {
        let broker_url = pairing::fetch_broker_url(self).await?;
        let parsed_broker_url = Url::parse(&broker_url)?;
        Ok(parsed_broker_url)
    }

    fn build_mqtt_opts(
        &self,
        certificate_pem: &[Certificate],
        broker_url: &Url,
        private_key: &PrivateKey,
    ) -> Result<MqttOptions, AstarteBuilderError> {
        let AstarteOptions {
            realm, device_id, ..
        } = self;

        let client_id = format!("{}/{}", realm, device_id);
        let host = broker_url
            .host_str()
            .ok_or_else(|| AstarteBuilderError::ConfigError("bad broker url".into()))?;
        let port = broker_url
            .port()
            .ok_or_else(|| AstarteBuilderError::ConfigError("bad broker url".into()))?;
        let mut tls_client_config = ClientConfig::new();
        tls_client_config.root_store = rustls_native_certs::load_native_certs().map_err(|_| {
            AstarteBuilderError::ConfigError("could not load platform certs".into())
        })?;
        tls_client_config
            .set_single_client_cert(certificate_pem.to_owned(), private_key.to_owned())
            .map_err(|_| AstarteBuilderError::ConfigError("cannot setup client auth".into()))?;

        let mut mqtt_opts = MqttOptions::new(client_id, host, port);
        // TODO: make keepalive configurable
        mqtt_opts.set_keep_alive(30);

        mqtt_opts.set_transport(Transport::tls_with_config(tls_client_config.into()));

        Ok(mqtt_opts)
    }

    async fn subscribe(
        &mut self,
        client: &AsyncClient,
        cn: &str,
    ) -> Result<(), AstarteBuilderError> {
        let ifaces = self
            .interfaces
            .clone()
            .into_iter()
            .filter(|i| i.1.get_ownership() == Ownership::Server);

        client
            .subscribe(
                cn.to_owned() + "/control/consumer/properties",
                rumqttc::QoS::ExactlyOnce,
            )
            .await?;

        for i in ifaces {
            client
                .subscribe(
                    cn.to_owned() + "/" + i.1.name() + "/#",
                    rumqttc::QoS::ExactlyOnce,
                )
                .await?;
        }

        Ok(())
    }

    /// build Astarte client, call this before `connect`
    pub async fn build(&mut self) -> Result<(), AstarteBuilderError> {
        let cn = format!("{}/{}", self.realm, self.device_id);

        if self.interfaces.is_empty() {
            return Err(AstarteBuilderError::MissingInterfaces);
        }

        let Bundle(pkey_bytes, csr_bytes) = Bundle::new(&cn)?;

        let private_key = pemfile::pkcs8_private_keys(&mut pkey_bytes.as_slice())
            .map_err(|_| AstarteBuilderError::ConfigError("failed pkcs8 key extraction".into()))?
            .remove(0);

        let csr = String::from_utf8(csr_bytes)
            .map_err(|_| AstarteBuilderError::ConfigError("bad csr bytes format".into()))?;

        let certificate_pem = self.populate_credentials(&csr).await?;

        let broker_url = self.populate_broker_url().await?;

        let mqtt_opts = self.build_mqtt_opts(&certificate_pem, &broker_url, &private_key)?;

        self.build_options = Some(BuildOptions {
            private_key,
            csr,
            certificate_pem,
            broker_url,
            mqtt_opts,
        });

        Ok(())
    }

    /// Creates and connects an Astarte client
    pub async fn connect(&mut self) -> Result<AstarteSdk, AstarteBuilderError> {
        let cn = format!("{}/{}", self.realm, self.device_id);

        let build_options = self
            .build_options
            .clone()
            .ok_or_else(|| AstarteBuilderError::ConfigError("Missing or failed build".into()))?;

        // TODO: make cap configurable
        let (client, eventloop) = AsyncClient::new(build_options.mqtt_opts.clone(), 50);

        self.subscribe(&client, &cn).await?;

        let device = AstarteSdk {
            realm: self.realm.to_owned(),
            device_id: self.device_id.to_owned(),
            credentials_secret: self.credentials_secret.to_owned(),
            pairing_url: self.pairing_url.to_owned(),
            build_options,
            client,
            eventloop: Arc::new(tokio::sync::Mutex::new(eventloop)),
<<<<<<< HEAD
            interfaces: Interfaces::new(self.interfaces.clone()),
=======
            interfaces: self.interfaces.to_owned(),
            database: Database::new("/tmp/astarte.db").await?,
>>>>>>> 0122300e
        };

        Ok(device)
    }
}

#[derive(Debug)]
pub enum Aggregation {
    Individual(AstarteType),
    Object(HashMap<String, AstarteType>),
}

/// data from astarte to device
#[derive(Debug)]
pub struct Clientbound {
    pub interface: String,
    pub path: String,
    pub data: Aggregation,
}

fn parse_topic(topic: &str) -> Option<(String, String, String, String)> {
    let mut parts = topic.split('/');

    let realm = parts.next()?.to_owned();
    let device = parts.next()?.to_owned();
    let interface = parts.next()?.to_owned();
    let path = String::from("/") + &parts.join("/");
    Some((realm, device, interface, path))
}

impl AstarteSdk {
    /// Poll updates from mqtt, this is where you receive data
    pub async fn poll(&mut self) -> Result<Clientbound, AstarteError> {
        loop {
            // keep consuming and processing packets until we have data for the user
            match self.eventloop.lock().await.poll().await? {
                Event::Incoming(i) => {
                    trace!("MQTT Incoming = {:?}", i);

                    match i {
                        rumqttc::Packet::ConnAck(p) => {
                            if !p.session_present {
<<<<<<< HEAD
                                self.send_introspection().await?;
                                self.send_emptycache().await?;
=======
                                self.send_introspection().await;
                                self.send_emptycache().await;
                                self.database.clear().await?;
>>>>>>> 0122300e
                            }
                        }
                        rumqttc::Packet::Publish(p) => {
                            // if we have data for the user, return
                            let (_, _, interface, path) =
                                parse_topic(&p.topic).ok_or(AstarteError::DeserializationError)?;

                            let bdata = p.payload.to_vec();

                            debug!("Incoming publish = {} {:?}", p.topic, bdata);

                            let ifpath = interface.clone() + &path;

                            if let Some(major_version) = self.get_property_major(&ifpath) {
                                self.database
                                    .store_prop(&ifpath, &bdata, major_version)
                                    .await?;

                                if cfg!(debug_assertions) {
                                    let original = crate::AstarteSdk::deserialize(&bdata)?;
                                    if let Aggregation::Individual(data) = original {
                                        let db = self
                                            .database
                                            .load_prop(&ifpath, major_version)
                                            .await
                                            .expect("load_prop failed")
                                            .expect(
                                                "property wasn't correctly saved in the database",
                                            );
                                        assert!(data == db);
                                        trace!("database test ok");
                                    } else {
                                        panic!("This should be impossible");
                                    }
                                }
                            }

                            let data = AstarteSdk::deserialize(&bdata)?;

                            return Ok(Clientbound {
                                interface,
                                path,
                                data,
                            });
                        }
                        _ => {}
                    }
                }
                Event::Outgoing(o) => trace!("MQTT Outgoing = {:?}", o),
            }
        }
    }

    /// returns major version if the property exists, None otherwise
    fn get_property_major(&self, ifpath: &str) -> Option<i32> {
        // todo: this could be optimized
        self.interfaces
            .iter()
            .map(|f| f.1.get_properties_paths())
            .flatten()
            .filter(|f| f.0 == *ifpath)
            .map(|f| f.1)
            .next()
    }

    fn client_id(&self) -> String {
        format!("{}/{}", self.realm, self.device_id)
    }

    async fn send_emptycache(&self) -> Result<(), AstarteError> {
        let url = self.client_id() + "/control/emptyCache";
        debug!("sending emptyCache to {}", url);

        self.client
            .publish(url, rumqttc::QoS::ExactlyOnce, false, "1")
            .await?;

        Ok(())
    }

    async fn send_introspection(&self) -> Result<(), AstarteError> {
        let introspection = self.interfaces.get_introspection_string();

        debug!("sending introspection = {}", introspection);

        self.client
            .publish(
                self.client_id(),
                rumqttc::QoS::ExactlyOnce,
                false,
                introspection.clone(),
            )
            .await?;
        Ok(())
    }

    /// Send data to an astarte interface
    /// ```ignore
    /// d.send("com.test.interface", "/data", 4.5).await?;
    /// ```

    pub async fn send<D>(
        &self,
        interface_name: &str,
        interface_path: &str,
        data: D,
    ) -> Result<(), AstarteError>
    where
        D: Into<AstarteType>,
    {
        self.send_with_timestamp_impl(interface_name, interface_path, data, None)
            .await
    }

    /// Send data to an astarte interface, with timestamp
    /// ```ignore
    /// d.send_with_timestamp("com.test.interface", "/data", 4.5, Utc.timestamp(1537449422, 0) ).await?;
    /// ```
    pub async fn send_with_timestamp<D>(
        &self,
        interface_name: &str,
        interface_path: &str,
        data: D,
        timestamp: chrono::DateTime<chrono::Utc>,
    ) -> Result<(), AstarteError>
    where
        D: Into<AstarteType>,
    {
        self.send_with_timestamp_impl(interface_name, interface_path, data, Some(timestamp))
            .await
    }

    async fn send_with_timestamp_impl<D>(
        &self,
        interface_name: &str,
        interface_path: &str,
        data: D,
        timestamp: Option<chrono::DateTime<chrono::Utc>>,
    ) -> Result<(), AstarteError>
    where
        D: Into<AstarteType>,
    {
        trace!("sending {} {}", interface_name, interface_path);

        let buf = AstarteSdk::serialize_individual(data, timestamp)?;

        self.interfaces
            .validate_send(interface_name, interface_path, &buf, &timestamp)
            .await?;

        self.client
            .publish(
                self.client_id() + "/" + interface_name.trim_matches('/') + interface_path,
                self.interfaces
                    .get_mqtt_reliability(interface_name, interface_path),
                false,
                buf,
            )
            .await?;

        Ok(())
    }

    /// Send data to an object interface
    pub async fn send_object(
        &self,
        interface_name: &str,
        interface_path: &str,
        data: HashMap<&str, AstarteType>,
    ) -> Result<(), AstarteError> {
        self.send_object_timestamp(interface_name, interface_path, data, None)
            .await
    }

    /// Send data to an object interface. with timestamp
    pub async fn send_object_timestamp(
        &self,
        interface_name: &str,
        interface_path: &str,
        data: HashMap<&str, AstarteType>,
        timestamp: Option<chrono::DateTime<chrono::Utc>>,
    ) -> Result<(), AstarteError> {
        let buf = AstarteSdk::serialize_object(data, timestamp)?;
        self.interfaces
            .validate_send(interface_name, interface_path, &buf, &timestamp)
            .await?;

        self.client
            .publish(
                self.client_id() + "/" + interface_name.trim_matches('/') + interface_path,
                self.interfaces
                    .get_mqtt_reliability(interface_name, interface_path),
                false,
                buf,
            )
            .await?;

        Ok(())
    }

    /// Serialize an astarte type into a vec of bytes
    fn serialize_individual<D>(
        data: D,
        timestamp: Option<chrono::DateTime<chrono::Utc>>,
    ) -> Result<Vec<u8>, AstarteError>
    where
        D: Into<AstarteType>,
    {
        AstarteSdk::serialize(data.into().into(), timestamp)
    }

    /// Serialize a group of astarte types to a vec of bytes, representing an object
    fn serialize_object(
        data: HashMap<&str, AstarteType>,
        timestamp: Option<chrono::DateTime<chrono::Utc>>,
    ) -> Result<Vec<u8>, AstarteError> {
        let data: HashMap<&str, Bson> = data.into_iter().map(|f| (f.0, f.1.into())).collect();

        let doc = to_document(&data)?;

        AstarteSdk::serialize(Bson::Document(doc), timestamp)
    }

    /// Serialize data directly from Bson
    fn serialize(
        data: Bson,
        timestamp: Option<chrono::DateTime<chrono::Utc>>,
    ) -> Result<Vec<u8>, AstarteError> {
        let doc = if let Some(timestamp) = timestamp {
            bson::doc! {
               "t": timestamp,
               "v": data
            }
        } else {
            bson::doc! {
               "v": data,
            }
        };

        let mut buf = Vec::new();
        doc.to_writer(&mut buf)?;
        trace!("serialized {:#?}", doc);
        Ok(buf)
    }

    fn deserialize(bdata: &[u8]) -> Result<Aggregation, AstarteError> {
        if let Ok(deserialized) = bson::Document::from_reader(&mut std::io::Cursor::new(bdata)) {
            trace!("{:?}", deserialized);
            if let Some(v) = deserialized.get("v") {
                if let Bson::Document(doc) = v {
                    let strings = doc.iter().map(|f| f.0.clone());

                    let data = doc.iter().map(|f| f.1.clone().try_into());
                    let data: Result<Vec<AstarteType>, AstarteError> = data.collect();
                    let data = data?;

                    let hmap: HashMap<String, AstarteType> = strings.zip(data).collect();

                    Ok(Aggregation::Object(hmap))
                } else if let Ok(v) = v.clone().try_into() {
                    Ok(Aggregation::Individual(v))
                } else {
                    Err(AstarteError::DeserializationError)
                }
            } else {
                Err(AstarteError::DeserializationError)
            }
        } else {
            Err(AstarteError::DeserializationError)
        }
    }

    async fn _get_property(&self, key: &str) -> Result<Option<AstarteType>, AstarteError> {
        //todo
        let prop = self.database.load_prop(key, 1).await?;

        Ok(prop)
    }
}

impl fmt::Debug for AstarteSdk {
    fn fmt(&self, f: &mut fmt::Formatter<'_>) -> fmt::Result {
        f.debug_struct("Device")
            .field("realm", &self.realm)
            .field("device_id", &self.device_id)
            .field("credentials_secret", &self.credentials_secret)
            .field("pairing_url", &self.pairing_url)
            .field("build_options", &self.build_options)
            .finish()
    }
}

#[cfg(test)]
mod test {
    use std::collections::HashMap;

    use chrono::{TimeZone, Utc};

    use crate::{types::AstarteType, AstarteSdk};

    fn do_vecs_match(a: &Vec<u8>, b: &Vec<u8>) -> bool {
        let matching = a.iter().zip(b.iter()).filter(|&(a, b)| a == b).count();

        println!("matching {:?}\nwith     {:?}\n", a, b);
        matching == a.len() && matching == b.len()
    }

    //#[test] test is disabled because for some reason it serializes objects in random order
    fn _serialize_object() {
        let mut map: HashMap<&str, AstarteType> = HashMap::new();
        map.insert("temp", AstarteType::Double(25.3123));
        map.insert("hum", AstarteType::Double(67.112));

        let buf = AstarteSdk::serialize_object(
            map.clone(),
            None, /*Some(Utc.timestamp(1537449422890,0))*/
        )
        .unwrap(); // allow_panic

        assert!(do_vecs_match(
            &buf,
            &vec![
                0x28, 0x00, 0x00, 0x00, 0x03, 0x76, 0x00, 0x20, 0x00, 0x00, 0x00, 0x01, 0x68, 0x75,
                0x6d, 0x00, 0xba, 0x49, 0x0c, 0x02, 0x2b, 0xc7, 0x50, 0x40, 0x01, 0x74, 0x65, 0x6d,
                0x70, 0x00, 0x72, 0x8a, 0x8e, 0xe4, 0xf2, 0x4f, 0x39, 0x40, 0x00, 0x00
            ]
        ));

        let buf =
            AstarteSdk::serialize_object(map, Some(Utc.timestamp(1537449422, 890000000))).unwrap(); // allow_panic

        assert!(do_vecs_match(
            &buf,
            &vec![
                0x33, 0x00, 0x00, 0x00, 0x09, 0x74, 0x00, 0xfb, 0x9d, 0x4f, 0xf7, 0x65, 0x01, 0x00,
                0x00, 0x03, 0x76, 0x00, 0x20, 0x00, 0x00, 0x00, 0x01, 0x68, 0x75, 0x6d, 0x00, 0xba,
                0x49, 0x0c, 0x02, 0x2b, 0xc7, 0x50, 0x40, 0x01, 0x74, 0x65, 0x6d, 0x70, 0x00, 0x72,
                0x8a, 0x8e, 0xe4, 0xf2, 0x4f, 0x39, 0x40, 0x00, 0x00
            ]
        ));
    }

    #[test]
    fn serialize_individual() {
        assert!(do_vecs_match(
            &AstarteSdk::serialize_individual(false, None).unwrap(), // allow_panic
            &vec![0x09, 0x00, 0x00, 0x00, 0x08, 0x76, 0x00, 0x00, 0x00]
        )); // allow_panic
        assert!(do_vecs_match(
            &AstarteSdk::serialize_individual(AstarteType::Double(16.73), None).unwrap(), // allow_panic
            &vec![
                0x10, 0x00, 0x00, 0x00, 0x01, 0x76, 0x00, 0x7b, 0x14, 0xae, 0x47, 0xe1, 0xba, 0x30,
                0x40, 0x00
            ]
        )); // allow_panic
        assert!(do_vecs_match(
            &AstarteSdk::serialize_individual(
                AstarteType::Double(16.73),
                Some(Utc.timestamp(1537449422, 890000000))
            )
            .unwrap(), // allow_panic
            &vec![
                0x1b, 0x00, 0x00, 0x00, 0x09, 0x74, 0x00, 0x2a, 0x70, 0x20, 0xf7, 0x65, 0x01, 0x00,
                0x00, 0x01, 0x76, 0x00, 0x7b, 0x14, 0xae, 0x47, 0xe1, 0xba, 0x30, 0x40, 0x00
            ]
        ));
    }

    #[test]
    fn test_parse_topic() {
        let topic = "test/u-WraCwtK_G_fjJf63TiAw/com.interface.test/led/red".to_owned();
        let (realm, device, interface, path) = crate::parse_topic(&topic).unwrap(); // allow_panic

        assert!(realm == "test");
        assert!(device == "u-WraCwtK_G_fjJf63TiAw");
        assert!(interface == "com.interface.test");
        assert!(path == "/led/red");
    }
}<|MERGE_RESOLUTION|>--- conflicted
+++ resolved
@@ -42,12 +42,8 @@
     build_options: BuildOptions,
     client: AsyncClient,
     eventloop: Arc<tokio::sync::Mutex<EventLoop>>,
-<<<<<<< HEAD
     interfaces: interfaces::Interfaces,
-=======
-    interfaces: HashMap<String, Interface>,
     database: database::Database,
->>>>>>> 0122300e
 }
 
 /// Builder for Astarte client
@@ -123,16 +119,14 @@
     #[error("type mismatch in bson array from astarte, something has gone very wrong here")]
     FromBsonArrayError,
 
-<<<<<<< HEAD
     #[error("forbidden floating point number")]
     FloatError,
 
     #[error("send error")]
     SendError(String),
-=======
+
     #[error("database error")]
     DbError(#[from] sqlx::Error),
->>>>>>> 0122300e
 
     #[error("generic error")]
     Unreported,
@@ -326,12 +320,8 @@
             build_options,
             client,
             eventloop: Arc::new(tokio::sync::Mutex::new(eventloop)),
-<<<<<<< HEAD
             interfaces: Interfaces::new(self.interfaces.clone()),
-=======
-            interfaces: self.interfaces.to_owned(),
             database: Database::new("/tmp/astarte.db").await?,
->>>>>>> 0122300e
         };
 
         Ok(device)
@@ -374,14 +364,9 @@
                     match i {
                         rumqttc::Packet::ConnAck(p) => {
                             if !p.session_present {
-<<<<<<< HEAD
                                 self.send_introspection().await?;
                                 self.send_emptycache().await?;
-=======
-                                self.send_introspection().await;
-                                self.send_emptycache().await;
                                 self.database.clear().await?;
->>>>>>> 0122300e
                             }
                         }
                         rumqttc::Packet::Publish(p) => {
@@ -395,7 +380,8 @@
 
                             let ifpath = interface.clone() + &path;
 
-                            if let Some(major_version) = self.get_property_major(&ifpath) {
+                            if let Some(major_version) = self.interfaces.get_property_major(&ifpath)
+                            {
                                 self.database
                                     .store_prop(&ifpath, &bdata, major_version)
                                     .await?;
@@ -433,18 +419,6 @@
                 Event::Outgoing(o) => trace!("MQTT Outgoing = {:?}", o),
             }
         }
-    }
-
-    /// returns major version if the property exists, None otherwise
-    fn get_property_major(&self, ifpath: &str) -> Option<i32> {
-        // todo: this could be optimized
-        self.interfaces
-            .iter()
-            .map(|f| f.1.get_properties_paths())
-            .flatten()
-            .filter(|f| f.0 == *ifpath)
-            .map(|f| f.1)
-            .next()
     }
 
     fn client_id(&self) -> String {
