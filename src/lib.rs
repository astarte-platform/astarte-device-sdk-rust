--- conflicted
+++ resolved
@@ -386,7 +386,6 @@
                             self.connack(conn_ack).await?;
                         }
                         rumqttc::Packet::Publish(publish) => {
-<<<<<<< HEAD
                             let (_, _, interface, path) = parse_topic(&publish.topic)?;
 
                             // It can be borrowed as a &[u8]
@@ -395,39 +394,9 @@
                             if interface == "control" && path == "/consumer/properties" {
                                 debug!("Purging properties");
 
-                                self.purge_properties(&payload).await?;
+                                self.purge_server_properties(&payload).await?;
 
                                 continue;
-=======
-                            let topic = parse_topic(&publish.topic);
-
-                            if let Some((_, _, interface, path)) = topic {
-                                let bdata = publish.payload.to_vec();
-
-                                if interface == "control" && path == "/consumer/properties" {
-                                    self.purge_server_properties(bdata).await?;
-                                    continue;
-                                }
-
-                                debug!("Incoming publish = {} {:?}", publish.topic, bdata);
-
-                                self.store_property_in_database(&interface, &path, &bdata)
-                                    .await?;
-
-                                if cfg!(debug_assertions) {
-                                    self.interfaces
-                                        .read()
-                                        .await
-                                        .validate_receive(&interface, &path, &bdata)?;
-                                }
-
-                                let data = AstarteDeviceSdk::deserialize(&bdata)?;
-                                return Ok(AstarteDeviceDataEvent {
-                                    interface,
-                                    path,
-                                    data,
-                                });
->>>>>>> 48b5819a
                             }
 
                             debug!("Incoming publish = {} {:?}", publish.topic, payload);
@@ -527,34 +496,23 @@
         format!("{}/{}", self.realm, self.device_id)
     }
 
-<<<<<<< HEAD
-    async fn purge_properties(&self, bdata: &[u8]) -> Result<(), Error> {
-        let stored_props = self.store.load_all_props().await?;
-
-        let paths = properties::extract_set_properties(bdata)?;
-=======
     /// This function deletes all the stored server owned properties after receiving a publish on
     /// `/control/consumer/properties`
-    async fn purge_server_properties(&self, bdata: Vec<u8>) -> Result<(), AstarteError> {
-        if let Some(db) = &self.database {
-            let interfaces = self.interfaces.read().await;
-
-            let stored_props = db.load_all_props().await?;
-
-            let server_owned_properties = stored_props.into_iter().filter(|prop| {
-                interfaces.get_ownership(&prop.interface)
-                    == Some(crate::interface::Ownership::Server)
-            });
-
-            let paths = utils::extract_set_properties(&bdata);
-
-            for stored_prop in server_owned_properties {
-                if paths.contains(&(stored_prop.interface.clone() + &stored_prop.path)) {
-                    continue;
-                }
->>>>>>> 48b5819a
-
-        for stored_prop in stored_props {
+    async fn purge_server_properties(&self, bdata: &[u8]) -> Result<(), Error> {
+        let paths = properties::extract_set_properties(bdata)?;
+
+        let interfaces = self.interfaces.read().await;
+
+        let stored_props = self.store.load_all_props().await?;
+
+        let server_owned_properties = stored_props.into_iter().filter(|prop| {
+            interfaces
+                .get_property(&prop.interface)
+                .map(|i| i.ownership())
+                == Some(Ownership::Server)
+        });
+
+        for stored_prop in server_owned_properties {
             if paths.contains(&format!("{}{}", stored_prop.interface, stored_prop.path)) {
                 continue;
             }
