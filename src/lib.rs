/*
 * This file is part of Astarte.
 *
 * Copyright 2021 SECO Mind Srl
 *
 * Licensed under the Apache License, Version 2.0 (the "License");
 * you may not use this file except in compliance with the License.
 * You may obtain a copy of the License at
 *
 *    http://www.apache.org/licenses/LICENSE-2.0
 *
 * Unless required by applicable law or agreed to in writing, software
 * distributed under the License is distributed on an "AS IS" BASIS,
 * WITHOUT WARRANTIES OR CONDITIONS OF ANY KIND, either express or implied.
 * See the License for the specific language governing permissions and
 * limitations under the License.
 *
 * SPDX-License-Identifier: Apache-2.0
 */
#![doc = include_str!("../README.md")]
#![warn(clippy::dbg_macro)]

pub mod aggregate;
pub mod builder;
pub mod error;
pub mod event;
pub mod interface;
mod interfaces;
#[cfg(test)]
mod mock;
pub mod prelude;
pub mod properties;
mod retry;
mod shared;
pub mod store;
mod topic;
pub mod transport;
pub mod types;
mod validate;

<<<<<<< HEAD
use std::convert::TryInto;
=======
use chrono::{DateTime, Utc};
#[cfg(test)]
use mock::{MockAsyncClient as AsyncClient, MockEventLoop as EventLoop};
#[cfg(not(test))]
use rumqttc::{AsyncClient, EventLoop};

use std::collections::HashMap;
>>>>>>> 2e393a12
use std::fmt::{self, Debug};
use std::path::Path;
use std::str::FromStr;
use std::sync::Arc;

// Re-export rumqttc since we return its types in some methods
pub use chrono;
pub use rumqttc;

use async_trait::async_trait;
use log::{debug, error, info, trace, warn};
use tokio::sync::{mpsc, RwLock};
use transport::Disconnect;

/// Re-exported internal structs
pub use crate::error::Error;
pub use crate::event::FromEvent;
pub use crate::interface::Interface;
pub use aggregate::{Aggregation, AstarteAggregate};

use crate::interface::mapping::path::MappingPath;
<<<<<<< HEAD
use crate::interface::reference::MappingRef;
use crate::interface::reference::PropertyRef;
use crate::interface::Aggregation as InterfaceAggregation;
use crate::interfaces::Interfaces;
use crate::shared::SharedDevice;
=======
use crate::interface::{Aggregation as InterfaceAggregation, InterfaceError, Ownership};
use crate::interfaces::MappingRef;
use crate::interfaces::PropertyRef;
use crate::options::AstarteOptions;
use crate::payload::{
    deserialize_individual, deserialize_object, serialize_individual, serialize_object, Payload,
};
use crate::store::memory::MemoryStore;
use crate::store::sqlite::SqliteStore;
>>>>>>> 2e393a12
use crate::store::wrapper::StoreWrapper;
use crate::store::{PropertyStore, StoredProp};
use crate::transport::{Publish, Receive, ReceivedEvent, Register};
use crate::types::{AstarteType, TypeError};
<<<<<<< HEAD
use crate::validate::{ValidatedIndividual, ValidatedObject};
=======
use crate::validate::{validate_send_individual, validate_send_object};
>>>>>>> 2e393a12

/// Sender end of the channel for the [`AstarteDeviceDataEvent`].
pub type EventSender = mpsc::Sender<Result<AstarteDeviceDataEvent, Error>>;
/// Receiver end of the channel for the [`AstarteDeviceDataEvent`].
pub type EventReceiver = mpsc::Receiver<Result<AstarteDeviceDataEvent, Error>>;
/// Timestamp returned in the astarte payload
pub(crate) type Timestamp = chrono::DateTime<chrono::Utc>;

// Re-export #[derive(AstarteAggregate)].
//
// The reason re-exporting is not enabled by default is that disabling it would
// be annoying for crates that provide handwritten impls or data formats. They
// would need to disable default features and then explicitly re-enable std.
#[cfg(feature = "derive")]
#[allow(unused_imports)]
#[macro_use]
extern crate astarte_device_sdk_derive;

/// Derive macros enable with the `feature = ["derive"]`.
#[cfg(feature = "derive")]
pub use astarte_device_sdk_derive::*;

/// Astarte device event data structure.
///
/// Data structure returned when an instance of [`AstarteDeviceSdk`] polls a valid event.
#[derive(Debug, Clone)]
pub struct AstarteDeviceDataEvent {
    /// Interface on which the event has been triggered
    pub interface: String,
    /// Path to the endpoint for which the event has been triggered
    pub path: String,
    /// Payload of the event
    pub data: Aggregation,
}

<<<<<<< HEAD
/// Astarte device implementation.
///
/// Provides functionality to transmit and receive individual and object datastreams as well
/// as properties.
pub struct AstarteDeviceSdk<S, C> {
    connection: C,
    shared: Arc<SharedDevice<S>>,
}
=======
impl<S> AstarteDeviceSdk<S>
where
    S: PropertyStore,
{
    /// Create a new instance of the Astarte Device SDK.
    ///
    /// ```no_run
    /// use astarte_device_sdk::{AstarteDeviceSdk, options::AstarteOptions};
    ///
    /// #[tokio::main]
    /// async fn main() {
    ///     let sdk_options = AstarteOptions::new("", "", "", "")
    ///     .interface_directory("")
    ///     .unwrap()
    ///     .ignore_ssl_errors();
    ///
    ///     let mut device = AstarteDeviceSdk::new(sdk_options).await.unwrap();
    /// }
    /// ```
    pub async fn new(opts: AstarteOptions<S>) -> Result<AstarteDeviceSdk<S>, Error> {
        let (mqtt_options, net_opts) = pairing::get_transport_config(&opts).await?;

        debug!("{:?}", mqtt_options);

        let (client, mut eventloop) = AsyncClient::new(mqtt_options, 50);

        eventloop.set_network_options(net_opts);

        let mut device = AstarteDeviceSdk {
            realm: opts.realm,
            device_id: opts.device_id,
            client,
            eventloop: Arc::new(tokio::sync::Mutex::new(eventloop)),
            interfaces: Arc::new(tokio::sync::RwLock::new(opts.interfaces)),
            store: StoreWrapper::new(opts.store),
        };

        device.wait_for_connack().await?;

        Ok(device)
    }

    async fn wait_for_connack(&mut self) -> Result<(), Error> {
        loop {
            // keep consuming and processing packets until we have data for the user
            match self.eventloop.lock().await.poll().await? {
                Event::Incoming(i) => {
                    trace!("MQTT Incoming = {i:?}");

                    if let rumqttc::Packet::ConnAck(p) = i {
                        return self.connack(p).await;
                    } else {
                        error!("BUG: not connack inside poll_connack {i:?}");
                    }
                }
                Event::Outgoing(i) => {
                    error!("BUG: not connack inside poll_connack {i:?}");
                }
            }
        }
    }
>>>>>>> 2e393a12

impl<S, C> AstarteDeviceSdk<S, C> {
    pub(crate) fn new(interfaces: Interfaces, store: S, connection: C, tx: EventSender) -> Self
    where
        S: PropertyStore,
    {
        Self {
            shared: Arc::new(SharedDevice {
                interfaces: RwLock::new(interfaces),
                store: StoreWrapper::new(store),
                tx,
            }),
            connection,
        }
    }

    async fn handle_event(
        &self,
        interface: &str,
        path: &str,
        payload: C::Payload,
    ) -> Result<Aggregation, crate::Error>
    where
        S: PropertyStore,
        C: Receive + Sync,
    {
        let path = MappingPath::try_from(path)?;

        let interfaces = self.interfaces.read().await;
        let interface = interfaces.get(interface).ok_or_else(|| {
            warn!("publish on missing interface {interface} ({path})");
            Error::InterfaceNotFound {
                name: interface.to_string(),
            }
        })?;

        let (data, timestamp) = match interface.aggregation() {
            InterfaceAggregation::Individual => {
                self.handle_payload_individual(interface, &path, payload)
                    .await?
            }
            InterfaceAggregation::Object => {
                self.handle_payload_object(interface, &path, payload)
                    .await?
            }
        };

        debug!("received {{v: {data:?}, t: {timestamp:?}}}");

        Ok(data)
    }

    /// Handles the payload of an interface with [`InterfaceAggregation::Individual`]
    async fn handle_payload_individual<'a>(
        &self,
        interface: &Interface,
        path: &MappingPath<'a>,
        payload: C::Payload,
    ) -> Result<(Aggregation, Option<chrono::DateTime<chrono::Utc>>), Error>
    where
        S: PropertyStore,
        C: Receive + Sync,
    {
        let mapping = interface
            .as_mapping_ref(path)
            .ok_or_else(|| Error::MappingNotFound {
                interface: interface.interface_name().to_string(),
                mapping: path.to_string(),
            })?;

        let (data, timestamp) = self.connection.deserialize_individual(mapping, payload)?;

        if interface.is_property() {
            let interface_name = interface.interface_name();
            let path = path.as_str();
            let interface_major = interface.version_major();

            let prop = StoredProp {
                interface: interface_name,
                path,
                value: &data,
                interface_major,
                ownership: interface.ownership(),
            };

            self.store.store_prop(prop).await?;

            info!("property stored {interface_name}{path}:{interface_major}");
        }

        Ok((Aggregation::Individual(data), timestamp))
    }

    /// Handles the payload of an interface with [`InterfaceAggregation::Object`]
    async fn handle_payload_object<'a>(
        &self,
        interface: &Interface,
        path: &MappingPath<'a>,
        payload: C::Payload,
    ) -> Result<(Aggregation, Option<chrono::DateTime<chrono::Utc>>), Error>
    where
        S: PropertyStore,
        C: Receive + Sync,
    {
        let object = interface.as_object_ref().ok_or(Error::Aggregation {
            exp: InterfaceAggregation::Object,
            got: InterfaceAggregation::Individual,
        })?;

        let (data, timestamp) = self.connection.deserialize_object(object, path, payload)?;

        Ok((Aggregation::Object(data), timestamp))
    }

    /// Checks whether a passed interface is a property and if it is already stored with the same value.
    /// Useful to prevent sending a property twice with the same value.
    /// The returned value is [`Option::None`] if the interface is not of property type.
    /// When the returned value is [`Option::Some`] the [`Result`] represents:
    /// - The property is already stored [`Result::Ok`].
    /// - The property is not stored or has a new value [`Result::Err`].
    async fn is_property_stored<'a>(
        &self,
        mapping: &MappingRef<'a, &'a Interface>,
        path: &MappingPath<'_>,
        new: &AstarteType,
    ) -> Result<Option<Result<PropertyRef<'a>, PropertyRef<'a>>>, Error>
    where
        S: PropertyStore,
    {
        let opt_property = mapping.as_prop();

        if let Some(prop_mapping) = opt_property {
            // Check if this property is already in db
            let stored = self.try_load_prop(&prop_mapping, path).await?;

<<<<<<< HEAD
            match stored {
                Some(value) if value.eq(new) => Ok(Some(Ok(*prop_mapping.interface()))),
                Some(_) | None => Ok(Some(Err(*prop_mapping.interface()))),
=======
    /// Poll updates from mqtt, can be placed in a loop to receive data.
    ///
    /// This is a blocking function. It should be placed on a dedicated thread/task.
    ///
    /// ```no_run
    /// use astarte_device_sdk::{AstarteDeviceSdk, options::AstarteOptions};
    ///
    /// #[tokio::main]
    /// async fn main() {
    ///     let mut sdk_options = AstarteOptions::new("_","_","_","_");
    ///     let mut device = AstarteDeviceSdk::new(sdk_options).await.unwrap();
    ///
    ///     loop {
    ///         match device.handle_events().await {
    ///             Ok(data) => {
    ///                 // React to received data
    ///             }
    ///             Err(err) => {
    ///                 // React to reception error
    ///             }
    ///         }
    ///     }
    /// }
    /// ```
    pub async fn handle_events(&mut self) -> Result<AstarteDeviceDataEvent, Error> {
        loop {
            // keep consuming and processing packets until we have data for the user
            match self.eventloop.lock().await.poll().await? {
                Event::Incoming(incoming) => {
                    trace!("MQTT Incoming = {:?}", incoming);

                    match incoming {
                        rumqttc::Packet::ConnAck(conn_ack) => {
                            self.connack(conn_ack).await?;
                        }
                        rumqttc::Packet::Publish(publish) => {
                            let (_, _, interface, path) = parse_topic(&publish.topic)?;

                            // It can be borrowed as a &[u8]
                            let payload = publish.payload;

                            if interface == "control" && path == "/consumer/properties" {
                                debug!("Purging properties");

                                self.purge_properties(&payload).await?;

                                continue;
                            }

                            debug!("Incoming publish = {} {:?}", publish.topic, payload);

                            let data = self.handle_payload(interface, &path, &payload).await?;

                            return Ok(AstarteDeviceDataEvent {
                                interface: interface.to_string(),
                                path: path.to_string(),
                                data,
                            });
                        }
                        _ => {}
                    }
                }
                Event::Outgoing(o) => trace!("MQTT Outgoing = {:?}", o),
>>>>>>> 2e393a12
            }
        } else {
            Ok(None)
        }
    }

    /// Get a property or deletes it if a version or type miss-match happens.
    async fn try_load_prop(
        &self,
<<<<<<< HEAD
        mapping: &MappingRef<'_, PropertyRef<'_>>,
        path: &MappingPath<'_>,
    ) -> Result<Option<AstarteType>, Error>
    where
        S: PropertyStore,
    {
        let interface = mapping.interface().interface_name();
        let path = path.as_str();

        let value = self
            .store
            .load_prop(interface, path, mapping.interface().version_major())
            .await?;

        let value = match value {
            Some(AstarteType::Unset) if !mapping.allow_unset() => {
                error!("stored property is unset, but interface doesn't allow it");
                self.store.delete_prop(interface, path).await?;

                None
            }
            Some(AstarteType::Unset) => Some(AstarteType::Unset),
            Some(value) if value != mapping.mapping_type() => {
                error!(
                    "stored property type mismatch, expected {} got {:?}",
                    mapping.mapping_type(),
                    value
                );
                self.store.delete_prop(interface, path).await?;

                None
            }

            Some(value) => Some(value),
            None => None,
        };

        Ok(value)
    }

    async fn send_individual_impl<D>(
        &self,
        interface_name: &str,
        path: &MappingPath<'_>,
        data: D,
        timestamp: Option<chrono::DateTime<chrono::Utc>>,
    ) -> Result<(), Error>
    where
        S: PropertyStore,
        C: Publish + Sync,
        D: TryInto<AstarteType> + Send,
    {
        let interfaces = self.interfaces.read().await;
        let mapping = interfaces.interface_mapping(interface_name, path)?;

        let individual = data.try_into().map_err(|_| TypeError::Conversion)?;

        trace!("sending individual type {}", individual.display_type());

        let prop_stored = self.is_property_stored(&mapping, path, &individual).await?;

        if prop_stored.map_or(false, |r| r.is_ok()) {
            debug!("property was already sent, no need to send it again");
            return Ok(());
        }
=======
        interface: &str,
        path: &MappingPath<'a>,
        payload: &[u8],
    ) -> Result<Aggregation, Error> {
        let interfaces = self.interfaces.read().await;
        let interface = interfaces.get(interface).ok_or_else(|| {
            warn!("publish on missing interface {interface} ({path})");
            Error::MissingInterface(interface.to_string())
        })?;

        let (data, timestamp) = match interface.aggregation() {
            InterfaceAggregation::Individual => {
                self.handle_payload_individual(interface, path, payload)
                    .await?
            }
            InterfaceAggregation::Object => {
                self.handle_payload_object(interface, path, payload).await?
            }
        };

        debug!("received {{v: {data:?}, t: {timestamp:?}}}");

        Ok(data)
    }

    /// Handles the payload of an interface with [`InterfaceAggregation::Individual`]
    async fn handle_payload_individual<'a>(
        &self,
        interface: &Interface,
        path: &MappingPath<'a>,
        payload: &[u8],
    ) -> Result<(Aggregation, Option<chrono::DateTime<chrono::Utc>>), Error> {
        let mapping = interface
            .as_mapping_ref(path)
            .ok_or_else(|| Error::MissingMapping {
                interface: interface.interface_name().to_string(),
                mapping: path.to_string(),
            })?;

        let (data, timestamp) = deserialize_individual(mapping, payload)?;

        if interface.is_property() {
            let interface_name = interface.interface_name();
            let version_major = interface.version_major();

            self.store
                .store_prop(interface_name, path.as_str(), &data, version_major)
                .await?;

            info!("property stored {interface}:{version_major} {path} ");
        }

        Ok((Aggregation::Individual(data), timestamp))
    }

    /// Handles the payload of an interface with [`InterfaceAggregation::Object`]
    async fn handle_payload_object<'a>(
        &self,
        interface: &Interface,
        path: &MappingPath<'a>,
        payload: &[u8],
    ) -> Result<(Aggregation, Option<DateTime<Utc>>), Error> {
        let object = interface.as_object_ref().ok_or(Error::Aggregation {
            exp: InterfaceAggregation::Object,
            got: InterfaceAggregation::Individual,
        })?;

        let (data, timestamp) = deserialize_object(object, path, payload)?;

        Ok((Aggregation::Object(data), timestamp))
    }
>>>>>>> 2e393a12

        let validated = ValidatedIndividual::validate(mapping, path, individual, timestamp)?;

        self.connection.send_individual(validated.clone()).await?;

        // Store the property in the database after it has been successfully sent
        // We just need to handle the Err case since the Ok was handled by returning early
        if let Some(Err(prop_mapping)) = prop_stored {
            let interface_name = prop_mapping.interface_name();
            let path = path.as_str();
            let interface_major = prop_mapping.version_major();
            let ownership = prop_mapping.ownership();

            let prop = StoredProp {
                interface: interface_name,
                path,
                value: &validated.into_data(),
                interface_major,
                ownership,
            };

            self.store.store_prop(prop).await?;

            info!("property stored {interface_name}{path}:{interface_major}");
        }

        Ok(())
    }

    async fn send_object_impl<'a, D>(
        &self,
        interface_name: &str,
        path: &MappingPath<'a>,
        data: D,
        timestamp: Option<chrono::DateTime<chrono::Utc>>,
    ) -> Result<(), Error>
    where
        D: AstarteAggregate + Send,
        S: PropertyStore,
        C: Publish + Sync,
    {
        let interfaces = self.interfaces.read().await;
        let interface = interfaces
            .get(interface_name)
            .ok_or_else(|| Error::InterfaceNotFound {
                name: interface_name.to_string(),
            })?;

        let object = interface
            .as_object_ref()
            .ok_or_else(|| Error::Aggregation {
                exp: InterfaceAggregation::Object,
                got: interface.aggregation(),
            })?;

        debug!("sending {} {}", interface_name, path);

        let aggregate = data.astarte_aggregate()?;

        let validated = ValidatedObject::validate(object, path, aggregate, timestamp)?;

        self.connection.send_object(validated).await
    }

    async fn remove_properties_from_store(&self, interface_name: &str) -> Result<(), Error>
    where
        S: PropertyStore,
    {
        let interfaces = self.interfaces.read().await;
        let mappings = interfaces.get_property(interface_name);

        let property = match mappings {
            Some(property) => property,
            None => return Ok(()),
        };

        for mapping in property.iter_mappings() {
            let path = mapping.endpoint();
            self.store.delete_prop(interface_name, path).await?;
            debug!("Stored property {}{} deleted", interface_name, path);
        }

<<<<<<< HEAD
        Ok(())
    }
}
=======
            let payload = Payload::new(&prop.value).to_vec()?;
>>>>>>> 2e393a12

/// Manual implementation of [`Clone`] since the inner shared device doesn't requires the [`Clone`]
/// trait since it's inside an [`Arc`].
impl<S, C> Clone for AstarteDeviceSdk<S, C>
where
    C: Clone,
{
    fn clone(&self) -> Self {
        Self {
            connection: self.connection.clone(),
            shared: Arc::clone(&self.shared),
        }
    }
}

impl<S, C> fmt::Debug for AstarteDeviceSdk<S, C> {
    fn fmt(&self, f: &mut fmt::Formatter<'_>) -> fmt::Result {
        f.debug_struct("AstarteDeviceSdk")
            .field("interfaces", &self.interfaces)
            .finish_non_exhaustive()
    }
}

/// A trait representing the behavior of an Astarte device client. A device client is responsible
/// for interacting with the Astarte platform by sending properties and datastreams, handling events, and managing
/// device interfaces.
#[async_trait]
pub trait Client {
    /// Send an object datastream on an interface, with an explicit timestamp.
    ///
    /// ```no_run
    /// use astarte_device_sdk::{
    ///     AstarteDeviceSdk, store::memory::MemoryStore, builder::DeviceBuilder,
    ///     transport::mqtt::MqttConfig, types::AstarteType, prelude::*,
    /// };
    /// #[cfg(not(feature = "derive"))]
    /// use astarte_device_sdk_derive::AstarteAggregate;
    /// use chrono::{TimeZone, Utc};
    ///
    /// #[derive(AstarteAggregate)]
    /// struct TestObject {
    ///     endpoint1: f64,
    ///     endpoint2: bool,
    /// }
    ///
    /// #[tokio::main]
    /// async fn main() {
    ///     let mqtt_config = MqttConfig::new("realm_id", "device_id", "credential_secret", "pairing_url");
    ///
    ///     let (mut device, _rx_events) = DeviceBuilder::new().store(MemoryStore::new())
    ///         .connect(mqtt_config).await.unwrap().build();
    ///
    ///     let data = TestObject {
    ///         endpoint1: 1.34,
    ///         endpoint2: false
    ///     };
    ///     let timestamp = Utc.timestamp_opt(1537449422, 0).unwrap();
    ///     device.send_object_with_timestamp("my.interface.name", "/endpoint/path", data, timestamp)
    ///         .await
    ///         .unwrap();
    /// }
    /// ```
    async fn send_object_with_timestamp<D>(
        &self,
        interface_name: &str,
        interface_path: &str,
        data: D,
        timestamp: chrono::DateTime<chrono::Utc>,
    ) -> Result<(), Error>
    where
        D: AstarteAggregate + Send;

    /// Send an object datastream on an interface.
    ///
    /// The usage is the same of
    /// [send_object_with_timestamp()][crate::AstarteDeviceSdk::send_object_with_timestamp],
    /// without the timestamp.
    async fn send_object<D>(
        &self,
        interface_name: &str,
        interface_path: &str,
        data: D,
    ) -> Result<(), Error>
    where
        D: AstarteAggregate + Send;

<<<<<<< HEAD
    /// Send an individual datastream/property on an interface, with an explicit timestamp.
    ///
    /// ```no_run
    /// use astarte_device_sdk::{
    ///     AstarteDeviceSdk, store::memory::MemoryStore, builder::DeviceBuilder,
    ///     transport::mqtt::MqttConfig, types::AstarteType, prelude::*,
    /// };
    /// use chrono::{TimeZone, Utc};
    ///
    /// #[tokio::main]
    /// async fn main() {
    ///     let mqtt_config = MqttConfig::new("realm_id", "device_id", "credential_secret", "pairing_url");
    ///
    ///     let (mut device, _rx_events) = DeviceBuilder::new().store(MemoryStore::new())
    ///         .connect(mqtt_config).await.unwrap().build();
    ///
    ///     let value: i32 = 42;
    ///     let timestamp = Utc.timestamp_opt(1537449422, 0).unwrap();
    ///     device.send_with_timestamp("my.interface.name", "/endpoint/path", value, timestamp)
    ///         .await
    ///         .unwrap();
    /// }
    /// ```
    async fn send_with_timestamp<D>(
        &self,
        interface_name: &str,
        interface_path: &str,
        data: D,
        timestamp: chrono::DateTime<chrono::Utc>,
    ) -> Result<(), Error>
    where
        D: TryInto<AstarteType> + Send;

    /// Send an individual datastream/property on an interface.
    ///
    /// The usage is the same of
    /// [send_with_timestamp()][crate::AstarteDeviceSdk::send_with_timestamp],
    /// without the timestamp.
    async fn send<D>(
        &self,
        interface_name: &str,
        interface_path: &str,
        data: D,
    ) -> Result<(), Error>
    where
        D: TryInto<AstarteType> + Send;
=======
        self.send_with_timestamp_impl(interface_name, &path, AstarteType::Unset, None)
            .await?;
>>>>>>> 2e393a12

    /// Poll updates from the connection implementation, can be placed in a loop to receive data.
    ///
    /// This is a blocking function. It should be placed on a dedicated thread/task or as the main
    /// thread.
    ///
    /// ```no_run
    /// use astarte_device_sdk::{
    ///     AstarteDeviceSdk, store::memory::MemoryStore, builder::DeviceBuilder,
    ///     transport::mqtt::MqttConfig, types::AstarteType, prelude::*,
    /// };
    ///
    /// #[tokio::main]
    /// async fn main() {
    ///     let mqtt_config = MqttConfig::new("realm_id", "device_id", "credential_secret", "pairing_url");
    ///
    ///     let (mut device, mut rx_events) = DeviceBuilder::new().store(MemoryStore::new())
    ///         .connect(mqtt_config).await.unwrap().build();
    ///
    ///     tokio::spawn(async move {
    ///         while let Some(event) = rx_events.recv().await {
    ///             assert!(event.is_ok());
    ///         };
    ///     });
    ///
    ///     device.handle_events().await;
    /// }
    /// ```
    async fn handle_events(&mut self) -> Result<(), crate::Error>;

    /// Unset a device property.
    ///
    /// ```no_run
    /// use astarte_device_sdk::{
    ///     AstarteDeviceSdk, store::memory::MemoryStore, builder::DeviceBuilder,
    ///     transport::mqtt::MqttConfig, types::AstarteType, prelude::*,
    /// };
    ///
    /// #[tokio::main]
    /// async fn main() {
    ///     let mqtt_config = MqttConfig::new("realm_id", "device_id", "credential_secret", "pairing_url");
    ///
    ///     let (mut device, _rx_events) = DeviceBuilder::new().store(MemoryStore::new())
    ///         .connect(mqtt_config).await.unwrap().build();
    ///
    ///     device
    ///         .unset("my.interface.name", "/endpoint/path",)
    ///         .await
    ///         .unwrap();
    /// }
    /// ```
<<<<<<< HEAD
    async fn unset(&self, interface_name: &str, interface_path: &str) -> Result<(), Error>;

    /// Add a new [`Interface`] to the device interfaces.
    async fn add_interface(&self, interface: Interface) -> Result<(), Error>;

    /// Add a new interface from the provided file.
    async fn add_interface_from_file<P>(&self, file_path: P) -> Result<(), Error>
    where
        P: AsRef<Path> + Send;

    /// Add a new interface from a string. The string should contain a valid json formatted
    /// interface.
    async fn add_interface_from_str(&self, json_str: &str) -> Result<(), Error>;

    /// Remove the interface with the name specified as argument.
    async fn remove_interface(&self, interface_name: &str) -> Result<(), Error>;
}

#[async_trait]
pub trait ClientDisconnect {
    async fn disconnect(self);
}

#[async_trait]
impl<S, C> Client for AstarteDeviceSdk<S, C>
where
    S: PropertyStore,
    C: Publish + Receive + Register + Clone + Send + Sync + 'static,
{
    async fn send_object_with_timestamp<D>(
        &self,
        interface_name: &str,
        interface_path: &str,
        data: D,
        timestamp: chrono::DateTime<chrono::Utc>,
    ) -> Result<(), Error>
    where
        D: AstarteAggregate + Send,
    {
        let path = MappingPath::try_from(interface_path)?;

        self.send_object_impl(interface_name, &path, data, Some(timestamp))
            .await
=======
    pub async fn get_property(
        &self,
        interface: &str,
        path: &str,
    ) -> Result<Option<AstarteType>, Error> {
        let path_mapping = MappingPath::try_from(path)?;

        let interfaces = &self.interfaces.read().await;
        let mapping = interfaces.property_mapping(interface, &path_mapping)?;

        self.property(&mapping, &path_mapping).await
    }

    /// Get property, when present, from the allocated storage.
    ///
    /// This will use a [`MappingPath`] to get the property, which is an parsed endpoint.
    pub(crate) async fn property(
        &self,
        mapping: &MappingRef<'_, PropertyRef<'_>>,
        path: &MappingPath<'_>,
    ) -> Result<Option<AstarteType>, Error> {
        let interface = mapping.interface().interface_name();
        let path = path.as_str();

        let value = self
            .store
            .load_prop(interface, path, mapping.interface().version_major())
            .await?;

        let value = match value {
            Some(AstarteType::Unset) if !mapping.allow_unset() => {
                error!("stored property is unset, but interface doesn't allow it");
                self.store.delete_prop(interface, path).await?;

                None
            }
            Some(AstarteType::Unset) => Some(AstarteType::Unset),
            Some(value) if value != mapping.mapping_type() => {
                error!(
                    "stored property type mismatch, expected {} got {:?}",
                    mapping.mapping_type(),
                    value
                );
                self.store.delete_prop(interface, path).await?;

                None
            }

            Some(value) => Some(value),
            None => None,
        };

        Ok(value)
>>>>>>> 2e393a12
    }

    async fn send_object<D>(
        &self,
        interface_name: &str,
        interface_path: &str,
        data: D,
    ) -> Result<(), Error>
    where
        D: AstarteAggregate + Send,
    {
        let path = MappingPath::try_from(interface_path)?;

        self.send_object_impl(interface_name, &path, data, None)
            .await
    }

    async fn send<D>(
        &self,
        interface_name: &str,
        interface_path: &str,
        data: D,
    ) -> Result<(), Error>
    where
        D: TryInto<AstarteType> + Send,
    {
        let path = MappingPath::try_from(interface_path)?;

        self.send_individual_impl(interface_name, &path, data, None)
            .await
    }

    async fn send_with_timestamp<D>(
        &self,
        interface_name: &str,
<<<<<<< HEAD
        interface_path: &str,
=======
        path: &MappingPath<'a>,
>>>>>>> 2e393a12
        data: D,
        timestamp: chrono::DateTime<chrono::Utc>,
    ) -> Result<(), Error>
    where
        D: TryInto<AstarteType> + Send,
    {
<<<<<<< HEAD
        let mapping = MappingPath::try_from(interface_path)?;
=======
        let interfaces = self.interfaces.read().await;
        let mapping = interfaces.interface_mapping(interface_name, path)?;
        debug!("sending {} {}", interface_name, path);

        let data = data.try_into().map_err(|_| TypeError::Conversion)?;
        if let Err(err) = validate_send_individual(mapping, &timestamp) {
            error!("send validation failed: {err}");

            #[cfg(debug_assertions)]
            return Err(Error::Validation(err));
        }

        trace!("sending individual type {}", data.display_type());

        let opt_prop = mapping.as_prop();
        if let Some(prop_mapping) = opt_prop {
            let stored = self
                .check_property_already_stored(&prop_mapping, path, &data)
                .await?;
>>>>>>> 2e393a12

        self.send_individual_impl(interface_name, &mapping, data, Some(timestamp))
            .await
    }

<<<<<<< HEAD
    async fn unset(&self, interface_name: &str, interface_path: &str) -> Result<(), Error> {
        trace!("unsetting {} {}", interface_name, interface_path);

        let path = MappingPath::try_from(interface_path)?;
=======
        let buf = serialize_individual(mapping, &data, timestamp)?;

        let qos = mapping.mapping().reliability().into();
        let topic = self.client_id() + "/" + interface_name.trim_matches('/') + path.as_str();
        self.client.publish(topic, qos, false, buf).await?;

        //  Store the property in the database after it has been successfully sent
        if let Some(prop_mapping) = opt_prop {
            self.store
                .store_prop(
                    prop_mapping.interface().interface_name(),
                    path.as_str(),
                    &data,
                    prop_mapping.interface().version_major(),
                )
                .await?;

            info!("Stored new property in database");
        }
>>>>>>> 2e393a12

        self.send_individual_impl(interface_name, &path, AstarteType::Unset, None)
            .await
    }

<<<<<<< HEAD
    async fn handle_events(&mut self) -> Result<(), crate::Error> {
        loop {
            let ReceivedEvent {
                interface,
                path,
                payload,
            } = self.connection.next_event(&self.shared).await?;

            let device = self.clone();

            tokio::spawn(async move {
                let data =
                    device
                        .handle_event(&interface, &path, payload)
                        .await
                        .map(|aggregation| AstarteDeviceDataEvent {
                            interface,
                            path,
                            data: aggregation,
                        });

                if let Err(e) = device.tx.send(data).await {
                    error!("Error received while sending data: {}", e);
                }
            });
        }
    }

    async fn add_interface(&self, interface: Interface) -> Result<(), Error> {
        let interface_name = interface.interface_name().to_owned();
        self.interfaces.write().await.add(interface)?;
=======
    /// Check if a property is already stored in the database with the same value.
    /// Useful to prevent sending a property twice with the same value.
    async fn check_property_already_stored<'a, 'm, 'p>(
        &self,
        mapping: &MappingRef<'m, PropertyRef<'p>>,
        path: &MappingPath<'a>,
        new: &AstarteType,
    ) -> Result<bool, Error> {
        // Check if already in db
        let stored = self.property(mapping, path).await?;

        match stored {
            Some(value) => Ok(value.eq(new)),
            None => Ok(false),
        }
    }

    async fn remove_properties_from_store(&self, interface_name: &str) -> Result<(), Error> {
        let interfaces = self.interfaces.read().await;
        let mappings = interfaces.get_property(interface_name);

        let property = match mappings {
            Some(property) => property,
            None => return Ok(()),
        };

        for mapping in property.iter_mappings() {
            let path = mapping.endpoint();
            self.store.delete_prop(interface_name, path).await?;
            debug!("Stored property {}{} deleted", interface_name, path);
        }
>>>>>>> 2e393a12

        self.connection
            .add_interface(&self.shared, &interface_name)
            .await
    }

<<<<<<< HEAD
    async fn add_interface_from_file<P>(&self, file_path: P) -> Result<(), Error>
=======
    // ------------------------------------------------------------------------
    // object types
    // ------------------------------------------------------------------------

    async fn send_object_with_timestamp_impl<'a, T>(
        &self,
        interface_name: &str,
        path: &MappingPath<'a>,
        data: T,
        timestamp: Option<chrono::DateTime<chrono::Utc>>,
    ) -> Result<(), Error>
>>>>>>> 2e393a12
    where
        P: AsRef<Path> + Send,
    {
<<<<<<< HEAD
        let interface = Interface::from_file(file_path.as_ref())?;

        self.add_interface(interface).await
    }
=======
        let interfaces = self.interfaces.read().await;
        let interface = interfaces
            .get(interface_name)
            .ok_or_else(|| Error::MissingInterface(interface_name.to_string()))?;

        let object = interface
            .as_object_ref()
            .ok_or_else(|| Error::Aggregation {
                exp: InterfaceAggregation::Object,
                got: interface.aggregation(),
            })?;

        debug!("sending {} {}", interface_name, path);

        let aggregate = data.astarte_aggregate()?;

        if let Err(err) = validate_send_object(object, &timestamp) {
            error!("send validation failed: {err}");

            #[cfg(debug_assertions)]
            return Err(Error::Validation(err));
        }

        let buf = serialize_object(object, path, &aggregate, timestamp)?;

        let topic = self.client_id() + "/" + interface_name.trim_matches('/') + path.as_str();
        let qos = object.reliability().into();
>>>>>>> 2e393a12

    async fn add_interface_from_str(&self, json_str: &str) -> Result<(), Error> {
        let interface: Interface = Interface::from_str(json_str)?;

        self.add_interface(interface).await
    }

    async fn remove_interface(&self, interface_name: &str) -> Result<(), Error> {
        let interface = self
            .interfaces
            .write()
            .await
            .remove(interface_name)
            .ok_or_else(|| Error::InterfaceNotFound {
                name: interface_name.to_string(),
            })?;

        {
            let interfaces = self.interfaces.read().await;

            self.connection
                .remove_interface(&interfaces, interface)
                .await?;
        }

        self.remove_properties_from_store(interface_name).await
    }
}

#[async_trait]
impl<S, C> ClientDisconnect for AstarteDeviceSdk<S, C>
where
    S: PropertyStore,
    C: Disconnect + Send,
{
    async fn disconnect(self) {
        if let Err(e) = self.connection.disconnect().await {
            warn!("Could not close the connection gracefully: {}", e);
        }
    }
}

#[cfg(test)]
mod test {
    use base64::Engine;
    use mockall::predicate;
    use rumqttc::Event;
    use std::collections::HashMap;
    use std::str::FromStr;
    use tokio::sync::mpsc;

    use crate::interfaces::Interfaces;
    use crate::payload::Payload;
    use crate::properties::tests::PROPERTIES_PAYLOAD;
    use crate::properties::PropAccess;
    use crate::store::memory::MemoryStore;
<<<<<<< HEAD
    use crate::store::PropertyStore;
    use crate::transport::mqtt::payload::Payload;
    use crate::transport::mqtt::test::mock_mqtt_connection;
    use crate::transport::mqtt::Mqtt;
    use crate::{self as astarte_device_sdk, Client, EventReceiver, Interface};
=======
    use crate::store::wrapper::StoreWrapper;
    use crate::{self as astarte_device_sdk, Interface};
>>>>>>> 2e393a12
    use astarte_device_sdk::AstarteAggregate;
    use astarte_device_sdk::{types::AstarteType, Aggregation, AstarteDeviceSdk};
    use astarte_device_sdk_derive::astarte_aggregate;
    #[cfg(not(feature = "derive"))]
    use astarte_device_sdk_derive::AstarteAggregate;

    use crate::transport::mqtt::{AsyncClient, EventLoop};

    // Interfaces
    pub(crate) const OBJECT_DEVICE_DATASTREAM: &str = include_str!("../examples/object_datastream/interfaces/org.astarte-platform.rust.examples.object-datastream.DeviceDatastream.json");
    pub(crate) const INDIVIDUAL_SERVER_DATASTREAM: &str = include_str!("../examples/individual_datastream/interfaces/org.astarte-platform.rust.examples.individual-datastream.ServerDatastream.json");
    pub(crate) const DEVICE_PROPERTIES: &str = include_str!("../examples/individual_properties/interfaces/org.astarte-platform.rust.examples.individual-properties.DeviceProperties.json");
    pub(crate) const SERVER_PROPERTIES: &str = include_str!("../examples/individual_properties/interfaces/org.astarte-platform.rust.examples.individual-properties.ServerProperties.json");
    // E2E Interfaces
    pub(crate) const E2E_DEVICE_DATASTREAM: &str = include_str!(
        "../e2e-test/interfaces/org.astarte-platform.rust.e2etest.DeviceDatastream.json"
    );
    pub(crate) const E2E_DEVICE_AGGREGATE: &str = include_str!(
        "../e2e-test/interfaces/org.astarte-platform.rust.e2etest.DeviceAggregate.json"
    );

    pub(crate) fn mock_astarte_device<I>(
        client: AsyncClient,
        eventloop: EventLoop,
        interfaces: I,
    ) -> (AstarteDeviceSdk<MemoryStore, Mqtt>, EventReceiver)
    where
        I: IntoIterator<Item = Interface>,
    {
        mock_astarte_device_store(client, eventloop, interfaces, MemoryStore::new())
    }

    pub(crate) fn mock_astarte_device_store<I, S>(
        client: AsyncClient,
        eventloop: EventLoop,
        interfaces: I,
        store: S,
    ) -> (AstarteDeviceSdk<S, Mqtt>, EventReceiver)
    where
        I: IntoIterator<Item = Interface>,
        S: PropertyStore,
    {
<<<<<<< HEAD
        let (tx, rx) = mpsc::channel(50);

        let sdk = AstarteDeviceSdk::new(
            Interfaces::from_iter(interfaces),
            store,
            mock_mqtt_connection(client, eventloop),
            tx,
        );

        (sdk, rx)
=======
        let interfaces = interfaces
            .into_iter()
            .map(|i| (i.interface_name().to_string(), i));

        AstarteDeviceSdk {
            realm: "realm".to_string(),
            device_id: "device_id".to_string(),
            client,
            store: StoreWrapper::new(MemoryStore::new()),
            interfaces: Arc::new(RwLock::new(Interfaces::from_iter(interfaces))),
            eventloop: Arc::new(Mutex::new(eventloop)),
        }
>>>>>>> 2e393a12
    }

    #[derive(AstarteAggregate)]
    #[astarte_aggregate(rename_all = "lowercase")]
    struct MyLowerCasedAggregate {
        endpoint01: f64,
        endpoint02: i32,
        endpoint03: bool,
        endpoint04: i64,
        endpoint05: String,
        endpoint06: Vec<u8>,
        endpoint07: chrono::DateTime<chrono::Utc>,
        endpoint08: Vec<f64>,
        endpoint09: Vec<i32>,
        endpoint10: Vec<bool>,
        endpoint11: Vec<i64>,
        endpoint12: Vec<String>,
        endpoint13: Vec<Vec<u8>>,
        endpoint14: Vec<chrono::DateTime<chrono::Utc>>,
    }

    #[test]
    fn test_astarte_aggregate_trait_lower_case_attribute() {
        let my_aggregate = MyLowerCasedAggregate {
            endpoint01: 4.34,
            endpoint02: 1,
            endpoint03: true,
            endpoint04: 45543543534,
            endpoint05: "Hello".to_string(),
            endpoint06: base64::engine::general_purpose::STANDARD
                .decode("aGVsbG8=")
                .unwrap(),
            endpoint07: chrono::offset::Utc::now(),
            endpoint08: Vec::from([43.5, 10.5, 11.9]),
            endpoint09: Vec::from([-4, 123, -2222, 30]),
            endpoint10: Vec::from([true, false]),
            endpoint11: Vec::from([53267895478, 53267895428, 53267895118]),
            endpoint12: Vec::from(["Test ".to_string(), "String".to_string()]),
            endpoint13: Vec::from([
                base64::engine::general_purpose::STANDARD
                    .decode("aGVsbG8=")
                    .unwrap(),
                base64::engine::general_purpose::STANDARD
                    .decode("aGVsbG8=")
                    .unwrap(),
            ]),
            endpoint14: Vec::from([chrono::offset::Utc::now(), chrono::offset::Utc::now()]),
        };
        let expected_res = HashMap::from([
            (
                "endpoint01".to_string(),
                AstarteType::Double(my_aggregate.endpoint01),
            ),
            (
                "endpoint02".to_string(),
                AstarteType::Integer(my_aggregate.endpoint02),
            ),
            (
                "endpoint03".to_string(),
                AstarteType::Boolean(my_aggregate.endpoint03),
            ),
            (
                "endpoint04".to_string(),
                AstarteType::LongInteger(my_aggregate.endpoint04),
            ),
            (
                "endpoint05".to_string(),
                AstarteType::String(my_aggregate.endpoint05.clone()),
            ),
            (
                "endpoint06".to_string(),
                AstarteType::BinaryBlob(my_aggregate.endpoint06.clone()),
            ),
            (
                "endpoint07".to_string(),
                AstarteType::DateTime(my_aggregate.endpoint07),
            ),
            (
                "endpoint08".to_string(),
                AstarteType::DoubleArray(my_aggregate.endpoint08.clone()),
            ),
            (
                "endpoint09".to_string(),
                AstarteType::IntegerArray(my_aggregate.endpoint09.clone()),
            ),
            (
                "endpoint10".to_string(),
                AstarteType::BooleanArray(my_aggregate.endpoint10.clone()),
            ),
            (
                "endpoint11".to_string(),
                AstarteType::LongIntegerArray(my_aggregate.endpoint11.clone()),
            ),
            (
                "endpoint12".to_string(),
                AstarteType::StringArray(my_aggregate.endpoint12.clone()),
            ),
            (
                "endpoint13".to_string(),
                AstarteType::BinaryBlobArray(my_aggregate.endpoint13.clone()),
            ),
            (
                "endpoint14".to_string(),
                AstarteType::DateTimeArray(my_aggregate.endpoint14.clone()),
            ),
        ]);
        assert_eq!(expected_res, my_aggregate.astarte_aggregate().unwrap());
        println!("{expected_res:?}");
    }

    #[derive(AstarteAggregate)]
    #[astarte_aggregate(rename_all = "UPPERCASE")]
    struct MyUpperCasedAggregate {
        first_endpoint: f64,
        second_endpoint: f64,
    }

    #[test]
    fn test_astarte_aggregate_trait_upper_case_attribute() {
        let my_aggregate = MyUpperCasedAggregate {
            first_endpoint: 4.34,
            second_endpoint: 23.0,
        };
        let expected_res = HashMap::from([
            (
                "FIRST_ENDPOINT".to_string(),
                AstarteType::Double(my_aggregate.first_endpoint),
            ),
            (
                "SECOND_ENDPOINT".to_string(),
                AstarteType::Double(my_aggregate.second_endpoint),
            ),
        ]);
        assert_eq!(expected_res, my_aggregate.astarte_aggregate().unwrap());
    }

    #[derive(AstarteAggregate)]
    #[astarte_aggregate(rename_all = "PascalCase")]
    struct MyPascalCasedAggregate {
        first_endpoint: f64,
        second_endpoint: f64,
    }

    #[test]
    fn test_astarte_aggregate_trait_pascal_case_attribute() {
        let my_aggregate = MyPascalCasedAggregate {
            first_endpoint: 4.34,
            second_endpoint: 23.0,
        };
        let expected_res = HashMap::from([
            (
                "FirstEndpoint".to_string(),
                AstarteType::Double(my_aggregate.first_endpoint),
            ),
            (
                "SecondEndpoint".to_string(),
                AstarteType::Double(my_aggregate.second_endpoint),
            ),
        ]);
        assert_eq!(expected_res, my_aggregate.astarte_aggregate().unwrap());
    }

    #[tokio::test]
    async fn test_property_set_unset() {
        let eventloop = EventLoop::default();

        let mut client = AsyncClient::default();

        client
            .expect_publish::<String, Vec<u8>>()
            .returning(|_, _, _, _| Ok(()));

        let (device, _rx) = mock_astarte_device(
            client,
            eventloop,
            [Interface::from_str(DEVICE_PROPERTIES).unwrap()],
        );

        let expected = AstarteType::String("value".to_string());
        device
            .send(
                "org.astarte-platform.rust.examples.individual-properties.DeviceProperties",
                "/1/name",
                expected.clone(),
            )
            .await
            .expect("Failed to send property");

        let val = device
            .property(
                "org.astarte-platform.rust.examples.individual-properties.DeviceProperties",
                "/1/name",
            )
            .await
            .expect("Failed to get property")
            .expect("Property not found");
        assert_eq!(expected, val);

        device
            .unset(
                "org.astarte-platform.rust.examples.individual-properties.DeviceProperties",
                "/1/name",
            )
            .await
            .expect("Failed to unset property");

        let val = device
            .property(
                "org.astarte-platform.rust.examples.individual-properties.DeviceProperties",
                "/1/name",
            )
            .await
            .expect("Failed to get property")
            .expect("Property not found");

        assert_eq!(AstarteType::Unset, val);
    }

    #[tokio::test]
    async fn test_add_remove_interface() {
        let eventloop = EventLoop::default();

        let mut client = AsyncClient::default();

        client
            .expect_subscribe::<String>()
            .once()
            .with(
                predicate::eq("realm/device_id/org.astarte-platform.rust.examples.individual-datastream.ServerDatastream/#".to_string()),
                predicate::always()
            )
            .returning(|_, _| { Ok(()) });

        client
            .expect_publish::<String, String>()
            .with(
                predicate::eq("realm/device_id".to_string()),
                predicate::always(),
                predicate::eq(false),
                predicate::eq(
                    "org.astarte-platform.rust.examples.individual-datastream.ServerDatastream:0:1"
                        .to_string(),
                ),
            )
            .returning(|_, _, _, _| Ok(()));

        client
            .expect_publish::<String, String>()
            .with(
                predicate::eq("realm/device_id".to_string()),
                predicate::always(),
                predicate::eq(false),
                predicate::eq(String::new()),
            )
            .returning(|_, _, _, _| Ok(()));

        client
            .expect_unsubscribe::<String>()
            .with(predicate::eq("realm/device_id/org.astarte-platform.rust.examples.individual-datastream.ServerDatastream/#".to_string()))
            .returning(|_| Ok(()));

        let (astarte, _rx) = mock_astarte_device(client, eventloop, []);

        astarte
            .add_interface_from_str(INDIVIDUAL_SERVER_DATASTREAM)
            .await
            .unwrap();

        astarte
            .remove_interface(
                "org.astarte-platform.rust.examples.individual-datastream.ServerDatastream",
            )
            .await
            .unwrap();
    }

    #[tokio::test]
    async fn test_handle_event() {
        let mut client = AsyncClient::default();

        client
            .expect_clone()
            // number of calls not limited since the clone it's inside a loop
            .returning(AsyncClient::default);

        client
            .expect_publish::<String, Vec<u8>>()
            .once()
            .with(
                predicate::eq("realm/device_id/org.astarte-platform.rust.examples.individual-properties.DeviceProperties/1/name".to_string()),
                predicate::always(),
                predicate::always(),
                predicate::function(|buf: &Vec<u8>| {
                    let doc= bson::Document::from_reader(buf.as_slice()).unwrap();

                    let value = doc.get("v").unwrap().as_str().unwrap();

                    value == "name number 1"
                }),
            )
            .returning(|_, _, _, _| Ok(()));

        let mut eventloop = EventLoop::default();

        let data = bson::doc! {
            "v": true
        };

        // Purge properties
        eventloop.expect_poll().once().returning(|| {
            Ok(Event::Incoming(rumqttc::Packet::Publish(
                rumqttc::Publish::new(
                    "realm/device_id/control/consumer/properties",
                    rumqttc::QoS::AtLeastOnce,
                    PROPERTIES_PAYLOAD,
                ),
            )))
        });

        // Send properties
        eventloop.expect_poll().once().returning(move || {
            Ok(Event::Incoming(rumqttc::Packet::Publish(
                rumqttc::Publish::new(
                    "realm/device_id/org.astarte-platform.rust.examples.individual-properties.ServerProperties/1/enable",
                    rumqttc::QoS::AtLeastOnce,
                    bson::to_vec(&data).unwrap()
                ),
            )))
        });

        let (mut astarte, mut rx) = mock_astarte_device(
            client,
            eventloop,
            [
                Interface::from_str(DEVICE_PROPERTIES).unwrap(),
                Interface::from_str(SERVER_PROPERTIES).unwrap(),
            ],
        );

        astarte
            .send(
                "org.astarte-platform.rust.examples.individual-properties.DeviceProperties",
                "/1/name",
                "name number 1".to_string(),
            )
            .await
            .unwrap();

        let handle_events = tokio::spawn(async move {
            astarte
                .handle_events()
                .await
                .expect("failed to poll events");
        });

        let event = rx.recv().await.expect("no event received");

        assert!(
            event.is_ok(),
            "Error handling event {:?}",
            event.unwrap_err()
        );

        let event = event.unwrap();

        assert_eq!("/1/enable", event.path);

        match event.data {
            Aggregation::Individual(AstarteType::Boolean(val)) => {
                assert!(val);
            }
            _ => panic!("Wrong data type {:?}", event.data),
        }

        handle_events.abort();
        let _ = handle_events.await;
    }

    #[tokio::test]
    async fn test_unset_property() {
        let mut client = AsyncClient::default();

        let value = AstarteType::String(String::from("name number 1"));
        let buf = Payload::new(&value).to_vec().unwrap();

        let unset = Vec::new();

        client
            .expect_publish::<String, Vec<u8>>()
            .once()
            .with(
                predicate::eq("realm/device_id/org.astarte-platform.rust.examples.individual-properties.DeviceProperties/1/name".to_string()),
                predicate::always(),
                predicate::always(),
                predicate::eq(buf),
            )
            .returning(|_, _, _, _| Ok(()));

        client
            .expect_publish::<String, Vec<u8>>()
            .once()
            .with(
                predicate::eq("realm/device_id/org.astarte-platform.rust.examples.individual-properties.DeviceProperties/1/name".to_string()),
                predicate::always(),
                predicate::always(),
                predicate::eq(unset)
            )
            .returning(|_, _, _, _| Ok(()));

        let eventloop = EventLoop::default();

        let (astarte, _rx) = mock_astarte_device(
            client,
            eventloop,
            [Interface::from_str(DEVICE_PROPERTIES).unwrap()],
        );

        astarte
            .send(
                "org.astarte-platform.rust.examples.individual-properties.DeviceProperties",
                "/1/name",
                "name number 1".to_string(),
            )
            .await
            .unwrap();

        astarte
            .unset(
                "org.astarte-platform.rust.examples.individual-properties.DeviceProperties",
                "/1/name",
            )
            .await
            .unwrap()
    }

    #[tokio::test]
    async fn test_receive_object() {
        let mut client = AsyncClient::default();

        client
            .expect_clone()
            // number of calls not limited since the clone it's inside a loop
            .returning(AsyncClient::default);

        let mut eventloop = EventLoop::default();

        let data = bson::doc! {
            "v": {
                "endpoint1": 4.2,
                "endpoint2": "obj",
                "endpoint3": [true],
            }
        };

        // Send object
        eventloop.expect_poll().returning(move || {
            Ok(Event::Incoming(rumqttc::Packet::Publish(
                rumqttc::Publish::new(
                    "realm/device_id/org.astarte-platform.rust.examples.object-datastream.DeviceDatastream/1",
                    rumqttc::QoS::AtLeastOnce,
                    bson::to_vec(&data).unwrap()
                ),
            )))
        });

        let (mut astarte, mut rx) = mock_astarte_device(
            client,
            eventloop,
            [Interface::from_str(OBJECT_DEVICE_DATASTREAM).unwrap()],
        );

        let handle_events = tokio::spawn(async move {
            astarte
                .handle_events()
                .await
                .expect("failed to poll events");
        });

        let event = rx.recv().await.expect("no event received");

        assert!(
            event.is_ok(),
            "Error handling event {:?}",
            event.unwrap_err()
        );

        let event = event.unwrap();

        let mut obj = HashMap::new();
        obj.insert("endpoint1".to_string(), AstarteType::Double(4.2));
        obj.insert(
            "endpoint2".to_string(),
            AstarteType::String("obj".to_string()),
        );
        obj.insert(
            "endpoint3".to_string(),
            AstarteType::BooleanArray(vec![true]),
        );
        let expected = Aggregation::Object(obj);

        assert_eq!(
            "org.astarte-platform.rust.examples.object-datastream.DeviceDatastream",
            event.interface
        );
        assert_eq!("/1", event.path);
        assert_eq!(expected, event.data);

        handle_events.abort();
        let _ = handle_events.await;
    }

    #[tokio::test]
    async fn test_send_object() {
        struct MockObject {}

        impl AstarteAggregate for MockObject {
            fn astarte_aggregate(
                self,
            ) -> Result<HashMap<String, AstarteType>, astarte_device_sdk::error::Error>
            {
                let mut obj = HashMap::new();
                obj.insert("endpoint1".to_string(), AstarteType::Double(4.2));
                obj.insert(
                    "endpoint2".to_string(),
                    AstarteType::String("obj".to_string()),
                );
                obj.insert(
                    "endpoint3".to_string(),
                    AstarteType::BooleanArray(vec![true]),
                );

                Ok(obj)
            }
        }

        let mut client = AsyncClient::default();
        let eventloop = EventLoop::default();

        client
            .expect_clone()
            // number of calls not limited since the clone it's inside a loop
            .returning(AsyncClient::default);

        client
            .expect_publish::<String, Vec<u8>>()
            .once()
            .with(
                predicate::eq("realm/device_id/org.astarte-platform.rust.examples.object-datastream.DeviceDatastream/1".to_string()),
                predicate::always(),
                predicate::always(),
                predicate::always()
            )
            .returning(|_, _, _, _| Ok(()));

        let (device, _rx) = mock_astarte_device(
            client,
            eventloop,
            [Interface::from_str(OBJECT_DEVICE_DATASTREAM).unwrap()],
        );

        device
            .send_object_with_timestamp(
                "org.astarte-platform.rust.examples.object-datastream.DeviceDatastream",
                "/1",
                MockObject {},
                chrono::offset::Utc::now(),
            )
            .await
            .unwrap();
    }
}<|MERGE_RESOLUTION|>--- conflicted
+++ resolved
@@ -38,17 +38,6 @@
 pub mod types;
 mod validate;
 
-<<<<<<< HEAD
-use std::convert::TryInto;
-=======
-use chrono::{DateTime, Utc};
-#[cfg(test)]
-use mock::{MockAsyncClient as AsyncClient, MockEventLoop as EventLoop};
-#[cfg(not(test))]
-use rumqttc::{AsyncClient, EventLoop};
-
-use std::collections::HashMap;
->>>>>>> 2e393a12
 use std::fmt::{self, Debug};
 use std::path::Path;
 use std::str::FromStr;
@@ -70,32 +59,16 @@
 pub use aggregate::{Aggregation, AstarteAggregate};
 
 use crate::interface::mapping::path::MappingPath;
-<<<<<<< HEAD
 use crate::interface::reference::MappingRef;
 use crate::interface::reference::PropertyRef;
 use crate::interface::Aggregation as InterfaceAggregation;
 use crate::interfaces::Interfaces;
 use crate::shared::SharedDevice;
-=======
-use crate::interface::{Aggregation as InterfaceAggregation, InterfaceError, Ownership};
-use crate::interfaces::MappingRef;
-use crate::interfaces::PropertyRef;
-use crate::options::AstarteOptions;
-use crate::payload::{
-    deserialize_individual, deserialize_object, serialize_individual, serialize_object, Payload,
-};
-use crate::store::memory::MemoryStore;
-use crate::store::sqlite::SqliteStore;
->>>>>>> 2e393a12
 use crate::store::wrapper::StoreWrapper;
 use crate::store::{PropertyStore, StoredProp};
 use crate::transport::{Publish, Receive, ReceivedEvent, Register};
 use crate::types::{AstarteType, TypeError};
-<<<<<<< HEAD
 use crate::validate::{ValidatedIndividual, ValidatedObject};
-=======
-use crate::validate::{validate_send_individual, validate_send_object};
->>>>>>> 2e393a12
 
 /// Sender end of the channel for the [`AstarteDeviceDataEvent`].
 pub type EventSender = mpsc::Sender<Result<AstarteDeviceDataEvent, Error>>;
@@ -131,7 +104,6 @@
     pub data: Aggregation,
 }
 
-<<<<<<< HEAD
 /// Astarte device implementation.
 ///
 /// Provides functionality to transmit and receive individual and object datastreams as well
@@ -140,69 +112,6 @@
     connection: C,
     shared: Arc<SharedDevice<S>>,
 }
-=======
-impl<S> AstarteDeviceSdk<S>
-where
-    S: PropertyStore,
-{
-    /// Create a new instance of the Astarte Device SDK.
-    ///
-    /// ```no_run
-    /// use astarte_device_sdk::{AstarteDeviceSdk, options::AstarteOptions};
-    ///
-    /// #[tokio::main]
-    /// async fn main() {
-    ///     let sdk_options = AstarteOptions::new("", "", "", "")
-    ///     .interface_directory("")
-    ///     .unwrap()
-    ///     .ignore_ssl_errors();
-    ///
-    ///     let mut device = AstarteDeviceSdk::new(sdk_options).await.unwrap();
-    /// }
-    /// ```
-    pub async fn new(opts: AstarteOptions<S>) -> Result<AstarteDeviceSdk<S>, Error> {
-        let (mqtt_options, net_opts) = pairing::get_transport_config(&opts).await?;
-
-        debug!("{:?}", mqtt_options);
-
-        let (client, mut eventloop) = AsyncClient::new(mqtt_options, 50);
-
-        eventloop.set_network_options(net_opts);
-
-        let mut device = AstarteDeviceSdk {
-            realm: opts.realm,
-            device_id: opts.device_id,
-            client,
-            eventloop: Arc::new(tokio::sync::Mutex::new(eventloop)),
-            interfaces: Arc::new(tokio::sync::RwLock::new(opts.interfaces)),
-            store: StoreWrapper::new(opts.store),
-        };
-
-        device.wait_for_connack().await?;
-
-        Ok(device)
-    }
-
-    async fn wait_for_connack(&mut self) -> Result<(), Error> {
-        loop {
-            // keep consuming and processing packets until we have data for the user
-            match self.eventloop.lock().await.poll().await? {
-                Event::Incoming(i) => {
-                    trace!("MQTT Incoming = {i:?}");
-
-                    if let rumqttc::Packet::ConnAck(p) = i {
-                        return self.connack(p).await;
-                    } else {
-                        error!("BUG: not connack inside poll_connack {i:?}");
-                    }
-                }
-                Event::Outgoing(i) => {
-                    error!("BUG: not connack inside poll_connack {i:?}");
-                }
-            }
-        }
-    }
->>>>>>> 2e393a12
 
 impl<S, C> AstarteDeviceSdk<S, C> {
     pub(crate) fn new(interfaces: Interfaces, store: S, connection: C, tx: EventSender) -> Self
@@ -338,75 +247,9 @@
             // Check if this property is already in db
             let stored = self.try_load_prop(&prop_mapping, path).await?;
 
-<<<<<<< HEAD
             match stored {
                 Some(value) if value.eq(new) => Ok(Some(Ok(*prop_mapping.interface()))),
                 Some(_) | None => Ok(Some(Err(*prop_mapping.interface()))),
-=======
-    /// Poll updates from mqtt, can be placed in a loop to receive data.
-    ///
-    /// This is a blocking function. It should be placed on a dedicated thread/task.
-    ///
-    /// ```no_run
-    /// use astarte_device_sdk::{AstarteDeviceSdk, options::AstarteOptions};
-    ///
-    /// #[tokio::main]
-    /// async fn main() {
-    ///     let mut sdk_options = AstarteOptions::new("_","_","_","_");
-    ///     let mut device = AstarteDeviceSdk::new(sdk_options).await.unwrap();
-    ///
-    ///     loop {
-    ///         match device.handle_events().await {
-    ///             Ok(data) => {
-    ///                 // React to received data
-    ///             }
-    ///             Err(err) => {
-    ///                 // React to reception error
-    ///             }
-    ///         }
-    ///     }
-    /// }
-    /// ```
-    pub async fn handle_events(&mut self) -> Result<AstarteDeviceDataEvent, Error> {
-        loop {
-            // keep consuming and processing packets until we have data for the user
-            match self.eventloop.lock().await.poll().await? {
-                Event::Incoming(incoming) => {
-                    trace!("MQTT Incoming = {:?}", incoming);
-
-                    match incoming {
-                        rumqttc::Packet::ConnAck(conn_ack) => {
-                            self.connack(conn_ack).await?;
-                        }
-                        rumqttc::Packet::Publish(publish) => {
-                            let (_, _, interface, path) = parse_topic(&publish.topic)?;
-
-                            // It can be borrowed as a &[u8]
-                            let payload = publish.payload;
-
-                            if interface == "control" && path == "/consumer/properties" {
-                                debug!("Purging properties");
-
-                                self.purge_properties(&payload).await?;
-
-                                continue;
-                            }
-
-                            debug!("Incoming publish = {} {:?}", publish.topic, payload);
-
-                            let data = self.handle_payload(interface, &path, &payload).await?;
-
-                            return Ok(AstarteDeviceDataEvent {
-                                interface: interface.to_string(),
-                                path: path.to_string(),
-                                data,
-                            });
-                        }
-                        _ => {}
-                    }
-                }
-                Event::Outgoing(o) => trace!("MQTT Outgoing = {:?}", o),
->>>>>>> 2e393a12
             }
         } else {
             Ok(None)
@@ -416,7 +259,6 @@
     /// Get a property or deletes it if a version or type miss-match happens.
     async fn try_load_prop(
         &self,
-<<<<<<< HEAD
         mapping: &MappingRef<'_, PropertyRef<'_>>,
         path: &MappingPath<'_>,
     ) -> Result<Option<AstarteType>, Error>
@@ -482,79 +324,6 @@
             debug!("property was already sent, no need to send it again");
             return Ok(());
         }
-=======
-        interface: &str,
-        path: &MappingPath<'a>,
-        payload: &[u8],
-    ) -> Result<Aggregation, Error> {
-        let interfaces = self.interfaces.read().await;
-        let interface = interfaces.get(interface).ok_or_else(|| {
-            warn!("publish on missing interface {interface} ({path})");
-            Error::MissingInterface(interface.to_string())
-        })?;
-
-        let (data, timestamp) = match interface.aggregation() {
-            InterfaceAggregation::Individual => {
-                self.handle_payload_individual(interface, path, payload)
-                    .await?
-            }
-            InterfaceAggregation::Object => {
-                self.handle_payload_object(interface, path, payload).await?
-            }
-        };
-
-        debug!("received {{v: {data:?}, t: {timestamp:?}}}");
-
-        Ok(data)
-    }
-
-    /// Handles the payload of an interface with [`InterfaceAggregation::Individual`]
-    async fn handle_payload_individual<'a>(
-        &self,
-        interface: &Interface,
-        path: &MappingPath<'a>,
-        payload: &[u8],
-    ) -> Result<(Aggregation, Option<chrono::DateTime<chrono::Utc>>), Error> {
-        let mapping = interface
-            .as_mapping_ref(path)
-            .ok_or_else(|| Error::MissingMapping {
-                interface: interface.interface_name().to_string(),
-                mapping: path.to_string(),
-            })?;
-
-        let (data, timestamp) = deserialize_individual(mapping, payload)?;
-
-        if interface.is_property() {
-            let interface_name = interface.interface_name();
-            let version_major = interface.version_major();
-
-            self.store
-                .store_prop(interface_name, path.as_str(), &data, version_major)
-                .await?;
-
-            info!("property stored {interface}:{version_major} {path} ");
-        }
-
-        Ok((Aggregation::Individual(data), timestamp))
-    }
-
-    /// Handles the payload of an interface with [`InterfaceAggregation::Object`]
-    async fn handle_payload_object<'a>(
-        &self,
-        interface: &Interface,
-        path: &MappingPath<'a>,
-        payload: &[u8],
-    ) -> Result<(Aggregation, Option<DateTime<Utc>>), Error> {
-        let object = interface.as_object_ref().ok_or(Error::Aggregation {
-            exp: InterfaceAggregation::Object,
-            got: InterfaceAggregation::Individual,
-        })?;
-
-        let (data, timestamp) = deserialize_object(object, path, payload)?;
-
-        Ok((Aggregation::Object(data), timestamp))
-    }
->>>>>>> 2e393a12
 
         let validated = ValidatedIndividual::validate(mapping, path, individual, timestamp)?;
 
@@ -637,13 +406,9 @@
             debug!("Stored property {}{} deleted", interface_name, path);
         }
 
-<<<<<<< HEAD
         Ok(())
     }
 }
-=======
-            let payload = Payload::new(&prop.value).to_vec()?;
->>>>>>> 2e393a12
 
 /// Manual implementation of [`Clone`] since the inner shared device doesn't requires the [`Clone`]
 /// trait since it's inside an [`Arc`].
@@ -730,7 +495,6 @@
     where
         D: AstarteAggregate + Send;
 
-<<<<<<< HEAD
     /// Send an individual datastream/property on an interface, with an explicit timestamp.
     ///
     /// ```no_run
@@ -777,10 +541,6 @@
     ) -> Result<(), Error>
     where
         D: TryInto<AstarteType> + Send;
-=======
-        self.send_with_timestamp_impl(interface_name, &path, AstarteType::Unset, None)
-            .await?;
->>>>>>> 2e393a12
 
     /// Poll updates from the connection implementation, can be placed in a loop to receive data.
     ///
@@ -832,7 +592,6 @@
     ///         .unwrap();
     /// }
     /// ```
-<<<<<<< HEAD
     async fn unset(&self, interface_name: &str, interface_path: &str) -> Result<(), Error>;
 
     /// Add a new [`Interface`] to the device interfaces.
@@ -876,61 +635,6 @@
 
         self.send_object_impl(interface_name, &path, data, Some(timestamp))
             .await
-=======
-    pub async fn get_property(
-        &self,
-        interface: &str,
-        path: &str,
-    ) -> Result<Option<AstarteType>, Error> {
-        let path_mapping = MappingPath::try_from(path)?;
-
-        let interfaces = &self.interfaces.read().await;
-        let mapping = interfaces.property_mapping(interface, &path_mapping)?;
-
-        self.property(&mapping, &path_mapping).await
-    }
-
-    /// Get property, when present, from the allocated storage.
-    ///
-    /// This will use a [`MappingPath`] to get the property, which is an parsed endpoint.
-    pub(crate) async fn property(
-        &self,
-        mapping: &MappingRef<'_, PropertyRef<'_>>,
-        path: &MappingPath<'_>,
-    ) -> Result<Option<AstarteType>, Error> {
-        let interface = mapping.interface().interface_name();
-        let path = path.as_str();
-
-        let value = self
-            .store
-            .load_prop(interface, path, mapping.interface().version_major())
-            .await?;
-
-        let value = match value {
-            Some(AstarteType::Unset) if !mapping.allow_unset() => {
-                error!("stored property is unset, but interface doesn't allow it");
-                self.store.delete_prop(interface, path).await?;
-
-                None
-            }
-            Some(AstarteType::Unset) => Some(AstarteType::Unset),
-            Some(value) if value != mapping.mapping_type() => {
-                error!(
-                    "stored property type mismatch, expected {} got {:?}",
-                    mapping.mapping_type(),
-                    value
-                );
-                self.store.delete_prop(interface, path).await?;
-
-                None
-            }
-
-            Some(value) => Some(value),
-            None => None,
-        };
-
-        Ok(value)
->>>>>>> 2e393a12
     }
 
     async fn send_object<D>(
@@ -966,77 +670,28 @@
     async fn send_with_timestamp<D>(
         &self,
         interface_name: &str,
-<<<<<<< HEAD
         interface_path: &str,
-=======
-        path: &MappingPath<'a>,
->>>>>>> 2e393a12
         data: D,
         timestamp: chrono::DateTime<chrono::Utc>,
     ) -> Result<(), Error>
     where
         D: TryInto<AstarteType> + Send,
     {
-<<<<<<< HEAD
         let mapping = MappingPath::try_from(interface_path)?;
-=======
-        let interfaces = self.interfaces.read().await;
-        let mapping = interfaces.interface_mapping(interface_name, path)?;
-        debug!("sending {} {}", interface_name, path);
-
-        let data = data.try_into().map_err(|_| TypeError::Conversion)?;
-        if let Err(err) = validate_send_individual(mapping, &timestamp) {
-            error!("send validation failed: {err}");
-
-            #[cfg(debug_assertions)]
-            return Err(Error::Validation(err));
-        }
-
-        trace!("sending individual type {}", data.display_type());
-
-        let opt_prop = mapping.as_prop();
-        if let Some(prop_mapping) = opt_prop {
-            let stored = self
-                .check_property_already_stored(&prop_mapping, path, &data)
-                .await?;
->>>>>>> 2e393a12
 
         self.send_individual_impl(interface_name, &mapping, data, Some(timestamp))
             .await
     }
 
-<<<<<<< HEAD
     async fn unset(&self, interface_name: &str, interface_path: &str) -> Result<(), Error> {
         trace!("unsetting {} {}", interface_name, interface_path);
 
         let path = MappingPath::try_from(interface_path)?;
-=======
-        let buf = serialize_individual(mapping, &data, timestamp)?;
-
-        let qos = mapping.mapping().reliability().into();
-        let topic = self.client_id() + "/" + interface_name.trim_matches('/') + path.as_str();
-        self.client.publish(topic, qos, false, buf).await?;
-
-        //  Store the property in the database after it has been successfully sent
-        if let Some(prop_mapping) = opt_prop {
-            self.store
-                .store_prop(
-                    prop_mapping.interface().interface_name(),
-                    path.as_str(),
-                    &data,
-                    prop_mapping.interface().version_major(),
-                )
-                .await?;
-
-            info!("Stored new property in database");
-        }
->>>>>>> 2e393a12
 
         self.send_individual_impl(interface_name, &path, AstarteType::Unset, None)
             .await
     }
 
-<<<<<<< HEAD
     async fn handle_events(&mut self) -> Result<(), crate::Error> {
         loop {
             let ReceivedEvent {
@@ -1068,97 +723,20 @@
     async fn add_interface(&self, interface: Interface) -> Result<(), Error> {
         let interface_name = interface.interface_name().to_owned();
         self.interfaces.write().await.add(interface)?;
-=======
-    /// Check if a property is already stored in the database with the same value.
-    /// Useful to prevent sending a property twice with the same value.
-    async fn check_property_already_stored<'a, 'm, 'p>(
-        &self,
-        mapping: &MappingRef<'m, PropertyRef<'p>>,
-        path: &MappingPath<'a>,
-        new: &AstarteType,
-    ) -> Result<bool, Error> {
-        // Check if already in db
-        let stored = self.property(mapping, path).await?;
-
-        match stored {
-            Some(value) => Ok(value.eq(new)),
-            None => Ok(false),
-        }
-    }
-
-    async fn remove_properties_from_store(&self, interface_name: &str) -> Result<(), Error> {
-        let interfaces = self.interfaces.read().await;
-        let mappings = interfaces.get_property(interface_name);
-
-        let property = match mappings {
-            Some(property) => property,
-            None => return Ok(()),
-        };
-
-        for mapping in property.iter_mappings() {
-            let path = mapping.endpoint();
-            self.store.delete_prop(interface_name, path).await?;
-            debug!("Stored property {}{} deleted", interface_name, path);
-        }
->>>>>>> 2e393a12
 
         self.connection
             .add_interface(&self.shared, &interface_name)
             .await
     }
 
-<<<<<<< HEAD
     async fn add_interface_from_file<P>(&self, file_path: P) -> Result<(), Error>
-=======
-    // ------------------------------------------------------------------------
-    // object types
-    // ------------------------------------------------------------------------
-
-    async fn send_object_with_timestamp_impl<'a, T>(
-        &self,
-        interface_name: &str,
-        path: &MappingPath<'a>,
-        data: T,
-        timestamp: Option<chrono::DateTime<chrono::Utc>>,
-    ) -> Result<(), Error>
->>>>>>> 2e393a12
     where
         P: AsRef<Path> + Send,
     {
-<<<<<<< HEAD
         let interface = Interface::from_file(file_path.as_ref())?;
 
         self.add_interface(interface).await
     }
-=======
-        let interfaces = self.interfaces.read().await;
-        let interface = interfaces
-            .get(interface_name)
-            .ok_or_else(|| Error::MissingInterface(interface_name.to_string()))?;
-
-        let object = interface
-            .as_object_ref()
-            .ok_or_else(|| Error::Aggregation {
-                exp: InterfaceAggregation::Object,
-                got: interface.aggregation(),
-            })?;
-
-        debug!("sending {} {}", interface_name, path);
-
-        let aggregate = data.astarte_aggregate()?;
-
-        if let Err(err) = validate_send_object(object, &timestamp) {
-            error!("send validation failed: {err}");
-
-            #[cfg(debug_assertions)]
-            return Err(Error::Validation(err));
-        }
-
-        let buf = serialize_object(object, path, &aggregate, timestamp)?;
-
-        let topic = self.client_id() + "/" + interface_name.trim_matches('/') + path.as_str();
-        let qos = object.reliability().into();
->>>>>>> 2e393a12
 
     async fn add_interface_from_str(&self, json_str: &str) -> Result<(), Error> {
         let interface: Interface = Interface::from_str(json_str)?;
@@ -1211,20 +789,14 @@
     use tokio::sync::mpsc;
 
     use crate::interfaces::Interfaces;
-    use crate::payload::Payload;
     use crate::properties::tests::PROPERTIES_PAYLOAD;
     use crate::properties::PropAccess;
     use crate::store::memory::MemoryStore;
-<<<<<<< HEAD
     use crate::store::PropertyStore;
     use crate::transport::mqtt::payload::Payload;
     use crate::transport::mqtt::test::mock_mqtt_connection;
     use crate::transport::mqtt::Mqtt;
     use crate::{self as astarte_device_sdk, Client, EventReceiver, Interface};
-=======
-    use crate::store::wrapper::StoreWrapper;
-    use crate::{self as astarte_device_sdk, Interface};
->>>>>>> 2e393a12
     use astarte_device_sdk::AstarteAggregate;
     use astarte_device_sdk::{types::AstarteType, Aggregation, AstarteDeviceSdk};
     use astarte_device_sdk_derive::astarte_aggregate;
@@ -1267,7 +839,6 @@
         I: IntoIterator<Item = Interface>,
         S: PropertyStore,
     {
-<<<<<<< HEAD
         let (tx, rx) = mpsc::channel(50);
 
         let sdk = AstarteDeviceSdk::new(
@@ -1278,20 +849,6 @@
         );
 
         (sdk, rx)
-=======
-        let interfaces = interfaces
-            .into_iter()
-            .map(|i| (i.interface_name().to_string(), i));
-
-        AstarteDeviceSdk {
-            realm: "realm".to_string(),
-            device_id: "device_id".to_string(),
-            client,
-            store: StoreWrapper::new(MemoryStore::new()),
-            interfaces: Arc::new(RwLock::new(Interfaces::from_iter(interfaces))),
-            eventloop: Arc::new(Mutex::new(eventloop)),
-        }
->>>>>>> 2e393a12
     }
 
     #[derive(AstarteAggregate)]
