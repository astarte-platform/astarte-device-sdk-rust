--- conflicted
+++ resolved
@@ -90,13 +90,8 @@
 /// You can find the specification here
 /// [Mapping Schema - Astarte](https://docs.astarte-platform.org/astarte/latest/040-interface_schema.html#mapping)
 #[derive(Serialize, Deserialize, Debug, PartialEq, Eq, Clone, Copy)]
-<<<<<<< HEAD
-pub(crate) struct Mapping<'a> {
-    pub(super) endpoint: &'a str,
-=======
 pub(crate) struct Mapping<T> {
     pub(super) endpoint: T,
->>>>>>> 30610814
     #[serde(rename = "type")]
     pub(super) mapping_type: MappingType,
     #[serde(default, skip_serializing_if = "is_default")]
