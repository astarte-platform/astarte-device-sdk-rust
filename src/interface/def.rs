// This file is part of Astarte.
//
// Copyright 2023 SECO Mind Srl
//
// Licensed under the Apache License, Version 2.0 (the "License");
// you may not use this file except in compliance with the License.
// You may obtain a copy of the License at
//
//   http://www.apache.org/licenses/LICENSE-2.0
//
// Unless required by applicable law or agreed to in writing, software
// distributed under the License is distributed on an "AS IS" BASIS,
// WITHOUT WARRANTIES OR CONDITIONS OF ANY KIND, either express or implied.
// See the License for the specific language governing permissions and
// limitations under the License.
//
// SPDX-License-Identifier: Apache-2.0

//! Astarte Interface definition, this module contains the structs for the actual JSON
//! representation definition of the [`Interface`] and mapping.
//!
//! For more information see:
//! [Interface Schema - Astarte](https://docs.astarte-platform.org/astarte/latest/040-interface_schema.html)

use std::{fmt::Display, time::Duration};

use rumqttc::QoS;
use serde::{Deserialize, Serialize};
use tracing::warn;

use crate::{
    interface::{DatastreamIndividual, DatastreamObject, Properties},
    Interface,
};

use super::{DatabaseRetention, InterfaceError, InterfaceType, Retention};

/// Utility to skip default value
fn is_default<T: Default + PartialEq>(value: &T) -> bool {
    *value == T::default()
}

/// Utility to check the truthiness of a boolean value.
fn is_false(flag: &bool) -> bool {
    !flag
}

/// Utility to check a integer is equal to 0.
fn is_zero(value: &i64) -> bool {
    *value == 0
}

/// The structure is a direct mapping of the JSON schema, they are then transformed in our
/// internal representation of [Interface](crate::interface::Interface) when de-serializing using
/// [`TryFrom`].
///
/// The fields of the JSON can either be:
///
/// - **Required**: the field is the value it represents, it cannot be omitted.
/// - **Optional with default**: the field is optional, but it is value it represents (not wrapped
///   in [`Option`]). It will not be serialized if the value is the default one.
/// - **Optional**: the field is optional, it is wrapped in [`Option`]. It will not be serialized if
///   the value is [`None`].
#[derive(Serialize, Deserialize, Debug, PartialEq, Eq, Clone)]
#[cfg_attr(feature = "interface-strict", serde(deny_unknown_fields))]
pub(super) struct InterfaceDef<T> {
    pub(super) interface_name: T,
    pub(super) version_major: i32,
    pub(super) version_minor: i32,
    #[serde(rename = "type")]
    pub(super) interface_type: InterfaceTypeDef,
    pub(super) ownership: Ownership,
    #[serde(default, skip_serializing_if = "is_default")]
    pub(super) aggregation: Aggregation,
    #[cfg(not(feature = "interface-doc"))]
    #[serde(default, skip_serializing, deserialize_with = "doc::deserialize_doc")]
    pub(super) description: (),
    #[cfg(not(feature = "interface-doc"))]
    #[serde(default, skip_serializing, deserialize_with = "doc::deserialize_doc")]
    pub(super) doc: (),
    #[cfg(feature = "interface-doc")]
    #[serde(default, skip_serializing_if = "Option::is_none")]
    pub(super) description: Option<T>,
    #[cfg(feature = "interface-doc")]
    #[serde(default, skip_serializing_if = "Option::is_none")]
    pub(super) doc: Option<T>,
    pub(super) mappings: Vec<Mapping<T>>,
}

<<<<<<< HEAD
/// Struct representing the JSON of a mapping.
///
/// It includes all the fields available for a mapping, but it
/// is validated when built with the [`TryFrom`]. It uniforms the different types of mappings
/// like [`DatastreamIndividualMapping`](super::mapping::DatastreamIndividualMapping), [`DatastreamObject`] mappings and
/// [`PropertiesMapping`](super::mapping::PropertiesMapping) in a single struct.
=======
/// Mapping of an Interface.
///
/// It includes all the fields available for a mapping, but it it is validated when built with the
/// [`TryFrom`]. It uniforms the different types of mappings like
/// [`DatastreamIndividualMapping`](super::mapping::DatastreamIndividualMapping),
/// [`DatastreamObject`] mappings and [`PropertiesMapping`](super::mapping::PropertiesMapping) in a
/// single struct.
>>>>>>> 0005e976
///
/// Since it's a 1:1 representation of the JSON it is used for serialization and deserialization,
/// and then is converted to the internal representation of the mapping with the [`TryFrom`] and
/// [`From`] traits of the [`Interface`]'s' mappings.
//
/// You can find the specification here [Mapping Schema -
/// Astarte](https://docs.astarte-platform.org/astarte/latest/040-interface_schema.html#mapping)
#[derive(Serialize, Deserialize, Debug, PartialEq, Eq, Clone, Copy)]
#[cfg_attr(feature = "interface-strict", serde(deny_unknown_fields))]
pub struct Mapping<T> {
    pub(super) endpoint: T,
    #[serde(rename = "type")]
    pub(super) mapping_type: MappingType,
    #[serde(default, skip_serializing_if = "is_default")]
    pub(super) reliability: Reliability,
    #[serde(default, skip_serializing_if = "is_default")]
    pub(super) retention: RetentionDef,
    #[serde(default, skip_serializing_if = "is_zero")]
    pub(super) expiry: i64,
    #[serde(default, skip_serializing_if = "is_default")]
    pub(super) database_retention_policy: DatabaseRetentionPolicyDef,
    #[serde(default, skip_serializing_if = "Option::is_none")]
    pub(super) database_retention_ttl: Option<i64>,
    #[serde(default, skip_serializing_if = "is_false")]
    pub(super) allow_unset: bool,
    #[serde(default, skip_serializing_if = "is_false")]
    pub(super) explicit_timestamp: bool,
    #[cfg(not(feature = "interface-doc"))]
    #[serde(default, skip_serializing, deserialize_with = "doc::deserialize_doc")]
    pub(super) description: (),
    #[cfg(not(feature = "interface-doc"))]
    #[serde(default, skip_serializing, deserialize_with = "doc::deserialize_doc")]
    pub(super) doc: (),
    #[cfg(feature = "interface-doc")]
    #[serde(default, skip_serializing_if = "Option::is_none")]
    pub(super) description: Option<T>,
    #[cfg(feature = "interface-doc")]
    #[serde(default, skip_serializing_if = "Option::is_none")]
    pub(super) doc: Option<T>,
}

impl<T> Mapping<T> {
    pub(super) fn new(endpoint: T, mapping_type: MappingType) -> Self {
        Mapping {
            endpoint,
            mapping_type,
            reliability: Reliability::default(),
            retention: RetentionDef::default(),
            expiry: 0,
            database_retention_policy: DatabaseRetentionPolicyDef::default(),
            database_retention_ttl: None,
            allow_unset: false,
            explicit_timestamp: false,
            description: Default::default(),
            doc: Default::default(),
        }
    }

    #[cfg(feature = "interface-doc")]
    pub(crate) fn with_description(mut self, description: Option<T>) -> Self {
        self.description = description;

        self
    }

    #[cfg(feature = "interface-doc")]
    pub(crate) fn with_doc(mut self, doc: Option<T>) -> Self {
        self.doc = doc;

        self
    }

    /// Path of the mapping.
    ///
    /// It can be parametrized (e.g. `/foo/%{path}/baz`).
    pub fn endpoint(&self) -> &T {
        &self.endpoint
    }

    /// Returns the mapping's type.
    pub fn mapping_type(&self) -> MappingType {
        self.mapping_type
    }

    /// Reliability of the data stream.
    ///
    /// See the [`Reliability`] documentation for more information.
    pub fn reliability(&self) -> Reliability {
        self.reliability
    }

    /// Expiry of the data stream.
    ///
    /// If it's [`None`] the stream will never expire.
    pub fn expiry(&self) -> Option<Duration> {
        match &self.expiry {
            ..=0 => None,
            1.. => Some(Duration::from_secs(self.expiry as u64)),
        }
    }

    /// Expiry of the data stream.
    ///
    /// If it's [`None`] the stream will never expire.
    pub fn expiry_as_i64(&self) -> i64 {
        self.expiry
    }

    /// Retention of the data stream.
    ///
    /// See the [`Retention`] documentation for more information.
    pub fn retention(&self) -> Retention {
        match self.retention {
            RetentionDef::Discard => {
                if self.expiry > 0 {
                    warn!("Discard retention policy with expiry set, ignoring expiry");
                }

                Retention::Discard
            }
            RetentionDef::Volatile => Retention::Volatile {
                expiry: self.expiry(),
            },
            RetentionDef::Stored => Retention::Stored {
                expiry: self.expiry(),
            },
        }
    }

    /// Returns the database retention of the data stream.
    ///
    /// See the [`DatabaseRetention`] for more information.
    pub fn database_retention(&self) -> DatabaseRetention {
        match self.database_retention_policy {
            DatabaseRetentionPolicyDef::NoTtl => {
                if self.database_retention_ttl.is_some() {
                    warn!("no_ttl retention policy with ttl set, ignoring ttl");
                }

                DatabaseRetention::NoTtl
            }
            DatabaseRetentionPolicyDef::UseTtl => {
                if self.database_retention_ttl.is_none() {
                    warn!("use_ttl retention policy without ttl set, using 0 as ttl");
                }

                let ttl = self
                    .database_retention_ttl
                    .and_then(|ttl| {
                        if ttl < 0 {
                            warn!("negative ttl, using 0");
                        }

                        ttl.try_into().ok()
                    })
                    .unwrap_or(0);

                DatabaseRetention::UseTtl {
                    ttl: Duration::from_secs(ttl),
                }
            }
        }
    }

    /// Returns whether the property's mapping can be unset.
    pub fn allow_unset(&self) -> bool {
        self.allow_unset
    }

    /// Returns whether the mapping should be sent with an explicit time stamp.
    pub fn explicit_timestamp(&self) -> bool {
        self.explicit_timestamp
    }

    #[cfg(feature = "interface-doc")]
    #[cfg_attr(docsrs, doc(cfg(feature = "interface-doc")))]
    /// Returns the mapping's description.
    pub fn description(&self) -> Option<&T> {
        self.description.as_ref()
    }

    #[cfg(feature = "interface-doc")]
    #[cfg_attr(docsrs, doc(cfg(feature = "interface-doc")))]
    /// Returns the mapping's documentation.
    pub fn doc(&self) -> Option<&T> {
        self.doc.as_ref()
    }
}

impl<'a> From<&'a Interface> for InterfaceDef<&'a str> {
    fn from(value: &'a Interface) -> Self {
        InterfaceDef {
            interface_name: value.interface_name(),
            version_major: value.version_major(),
            version_minor: value.version_minor(),
            interface_type: value.interface_type(),
            #[cfg(feature = "interface-doc")]
            description: value.description(),
            #[cfg(feature = "interface-doc")]
            doc: value.doc(),
            #[cfg(not(feature = "interface-doc"))]
            description: (),
            #[cfg(not(feature = "interface-doc"))]
            doc: (),
            ownership: value.ownership(),
            aggregation: value.aggregation(),
            mappings: value.iter_mappings().collect(),
        }
    }
}

impl<T> TryFrom<InterfaceDef<T>> for Interface
where
    T: AsRef<str> + Into<String>,
{
    type Error = InterfaceError;

    fn try_from(def: InterfaceDef<T>) -> Result<Self, Self::Error> {
        let inner = match def.interface_type {
            InterfaceTypeDef::Datastream => match def.aggregation {
                Aggregation::Individual => {
                    InterfaceType::DatastreamIndividual(DatastreamIndividual::try_from(&def)?)
                }
                Aggregation::Object => {
                    InterfaceType::DatastreamObject(DatastreamObject::try_from(&def)?)
                }
            },
            InterfaceTypeDef::Properties => InterfaceType::Properties(Properties::try_from(&def)?),
        };

        let interface = Interface {
            interface_name: def.interface_name.into(),
            version_major: def.version_major,
            version_minor: def.version_minor,
            ownership: def.ownership,
            #[cfg(feature = "interface-doc")]
            description: def.description.map(T::into),
            #[cfg(feature = "interface-doc")]
            doc: def.doc.map(T::into),
            inner,
        };

        interface.validate()?;

        Ok(interface)
    }
}

/// Type of an interface.
///
/// See [Interface Schema](https://docs.astarte-platform.org/latest/040-interface_schema.html#reference-astarte-interface-schema)
/// for more information.
#[derive(Serialize, Deserialize, PartialEq, Eq, Debug, Clone, Copy)]
#[serde(rename_all = "snake_case")]
pub enum InterfaceTypeDef {
    /// Stream of non persistent data.
    Datastream,
    /// Stateful value.
    Properties,
}

impl Display for InterfaceTypeDef {
    fn fmt(&self, f: &mut std::fmt::Formatter<'_>) -> std::fmt::Result {
        match self {
            InterfaceTypeDef::Datastream => write!(f, "datastream"),
            InterfaceTypeDef::Properties => write!(f, "properties"),
        }
    }
}

/// Ownership of an interface.
///
/// See [Interface Schema](https://docs.astarte-platform.org/latest/040-interface_schema.html#reference-astarte-interface-schema)
/// for more information.
#[derive(Serialize, Deserialize, PartialEq, Eq, PartialOrd, Ord, Debug, Copy, Clone)]
#[serde(rename_all = "snake_case")]
pub enum Ownership {
    /// Data is sent from the device to Astarte.
    Device,
    /// Data is received from Astarte.
    Server,
}

impl Ownership {
    /// Returns `true` if the ownership is [`Device`].
    ///
    /// [`Device`]: Ownership::Device
    #[must_use]
    pub fn is_device(&self) -> bool {
        matches!(self, Self::Device)
    }

    /// Returns `true` if the ownership is [`Server`].
    ///
    /// [`Server`]: Ownership::Server
    #[must_use]
    pub fn is_server(&self) -> bool {
        matches!(self, Self::Server)
    }
}

impl Display for Ownership {
    fn fmt(&self, f: &mut std::fmt::Formatter<'_>) -> std::fmt::Result {
        match self {
            Ownership::Device => write!(f, "device"),
            Ownership::Server => write!(f, "server"),
        }
    }
}

/// Aggregation of interface's mappings.
///
/// See [Interface Schema](https://docs.astarte-platform.org/latest/040-interface_schema.html#reference-astarte-interface-schema)
/// for more information.
#[derive(Serialize, Deserialize, Debug, PartialEq, Eq, Clone, Copy, Default)]
#[serde(rename_all = "snake_case")]
pub enum Aggregation {
    /// Every mapping changes state or streams data independently.
    #[default]
    Individual,
    /// Send all the data for every mapping as a single object.
    Object,
}

impl Display for Aggregation {
    fn fmt(&self, f: &mut std::fmt::Formatter<'_>) -> std::fmt::Result {
        match self {
            Aggregation::Individual => write!(f, "individual"),
            Aggregation::Object => write!(f, "object"),
        }
    }
}

/// Defines the type of the mapping.
///
/// See the [`AstarteType`](crate::AstarteType) for more information.
#[derive(Serialize, Deserialize, PartialEq, Eq, Debug, Clone, Copy)]
#[serde(rename_all = "lowercase")]
pub enum MappingType {
    /// Double mapping.
    Double,
    /// Integer mapping.
    Integer,
    /// Boolean mapping.
    Boolean,
    /// Long integers mapping.
    LongInteger,
    /// String mapping.
    String,
    /// Binary mapping.
    BinaryBlob,
    /// Date time mapping.
    DateTime,
    /// Double array mapping.
    DoubleArray,
    /// Integer array mapping.
    IntegerArray,
    /// Boolean array mapping.
    BooleanArray,
    /// Long integer array mapping.
    LongIntegerArray,
    /// String array mapping.
    StringArray,
    /// Binary array mapping.
    BinaryBlobArray,
    /// Date time array mapping.
    DateTimeArray,
}

impl Display for MappingType {
    fn fmt(&self, f: &mut std::fmt::Formatter<'_>) -> std::fmt::Result {
        match self {
            MappingType::Double => write!(f, "double"),
            MappingType::Integer => write!(f, "integer"),
            MappingType::Boolean => write!(f, "boolean"),
            MappingType::LongInteger => write!(f, "longinteger"),
            MappingType::String => write!(f, "string"),
            MappingType::BinaryBlob => write!(f, "binaryblob"),
            MappingType::DateTime => write!(f, "datetime"),
            MappingType::DoubleArray => write!(f, "doublearray"),
            MappingType::IntegerArray => write!(f, "integerarray"),
            MappingType::BooleanArray => write!(f, "booleanarray"),
            MappingType::LongIntegerArray => write!(f, "longintegerarray"),
            MappingType::StringArray => write!(f, "stringarray"),
            MappingType::BinaryBlobArray => write!(f, "binaryblobarray"),
            MappingType::DateTimeArray => write!(f, "datetimearray"),
        }
    }
}

/// Reliability of a data stream.
///
/// Defines whether the sent data should be considered delivered.
///
/// Properties have always a unique reliability.
///
/// See [Reliability](https://docs.astarte-platform.org/astarte/latest/040-interface_schema.html#astarte-mapping-schema-reliability)
/// for more information.
#[derive(Serialize, Deserialize, Debug, PartialEq, Eq, Copy, Clone, Default, PartialOrd, Ord)]
#[serde(rename_all = "snake_case")]
pub enum Reliability {
    /// If the transport sends the data
    #[default]
    Unreliable,
    /// When we know the data has been received at least once.
    Guaranteed,
    /// When we know the data has been received exactly once.
    Unique,
}

impl Reliability {
    /// Returns `true` if the reliability is [`Unreliable`].
    ///
    /// [`Unreliable`]: Reliability::Unreliable
    #[must_use]
    pub fn is_unreliable(&self) -> bool {
        matches!(self, Self::Unreliable)
    }
}

impl From<Reliability> for QoS {
    fn from(value: Reliability) -> Self {
        match value {
            Reliability::Unreliable => QoS::AtMostOnce,
            Reliability::Guaranteed => QoS::AtLeastOnce,
            Reliability::Unique => QoS::ExactlyOnce,
        }
    }
}

/// Defines the retention of a data stream.
///
/// Describes what to do with the sent data if the transport is incapable of delivering it.
///
/// See [Retention](https://docs.astarte-platform.org/astarte/latest/040-interface_schema.html#astarte-mapping-schema-retention)
/// for more information.
#[derive(Serialize, Deserialize, Debug, PartialEq, Eq, Copy, Clone, Default)]
#[serde(rename_all = "snake_case")]
pub(super) enum RetentionDef {
    /// Data is discarded.
    #[default]
    Discard,
    /// Data is kept in a cache in memory.
    Volatile,
    /// Data is kept on disk.
    Stored,
}

#[derive(Serialize, Deserialize, PartialEq, Eq, Debug, Copy, Clone, Default)]
#[serde(rename_all = "snake_case")]
pub(super) enum DatabaseRetentionPolicyDef {
    #[default]
    NoTtl,
    UseTtl,
}

#[cfg(not(feature = "interface-doc"))]
mod doc {
    use serde::{de::Visitor, Deserializer};
    use tracing::trace;

    pub(super) fn deserialize_doc<'de, D>(de: D) -> Result<(), D::Error>
    where
        D: Deserializer<'de>,
    {
        de.deserialize_str(DocVisitor)
    }

    struct DocVisitor;

    impl<'de> Visitor<'de> for DocVisitor {
        type Value = ();

        fn expecting(&self, formatter: &mut std::fmt::Formatter) -> std::fmt::Result {
            formatter.write_str("a string")
        }

        fn visit_str<E>(self, v: &str) -> Result<Self::Value, E>
        where
            E: serde::de::Error,
        {
            trace!("visited doc {v}");

            Ok(())
        }
    }
}

#[cfg(test)]
mod tests {
    use std::str::FromStr;

    use crate::test::{DEVICE_PROPERTIES, SERVER_PROPERTIES};

    use super::*;

    #[cfg(feature = "interface-strict")]
    #[test]
    fn should_be_strict() {
        let json = r#"{
            "interfaceS_name": "org.astarte-platform.genericproperties.Values",
            "version_major": 1,
            "version_minor": 0,
            "type": "properties",
            "ownArship": "server",
            "description": "Interface description \"escaped\"",
            "doc": "Interface doc \"escaped\"",
            "mappings": [{
                "endpoint": "/double_endpoint",
                "type": "double",
                "doc": "Mapping doc \"escaped\""
            }]
        }"#;

        serde_json::from_str::<InterfaceDef<String>>(json)
            .expect_err("should error for misspelled fields");
    }

    #[test]
    fn should_get_expiry() {
        let json = |expiry: i64| {
            format!(
                r#"{{
            "interface_name": "org.astarte-platform.genericproperties.Values",
            "version_major": 1,
            "version_minor": 0,
            "type": "properties",
            "ownership": "server",
            "mappings": [{{
                "endpoint": "/double_endpoint",
                "expiry": {expiry},
                "type": "double"
            }}]
        }}"#
            )
        };

        let i = serde_json::from_str::<InterfaceDef<String>>(&json(10)).unwrap();

        let mapping = i.mappings.first().unwrap();

        assert_eq!(mapping.expiry_as_i64(), 10);
        assert_eq!(mapping.expiry(), Some(Duration::from_secs(10)));

        let i = serde_json::from_str::<InterfaceDef<String>>(&json(-42)).unwrap();

        let mapping = i.mappings.first().unwrap();

        assert_eq!(mapping.expiry_as_i64(), -42);
        assert_eq!(mapping.expiry(), None);

        let i = serde_json::from_str::<InterfaceDef<String>>(&json(0)).unwrap();

        let mapping = i.mappings.first().unwrap();

        assert_eq!(mapping.expiry_as_i64(), 0);
        assert_eq!(mapping.expiry(), None);

        let i = serde_json::from_str::<InterfaceDef<String>>(&json(1)).unwrap();

        let mapping = i.mappings.first().unwrap();

        assert_eq!(mapping.expiry_as_i64(), 1);
        assert_eq!(mapping.expiry(), Some(Duration::from_secs(1)));
    }

    #[test]
    fn should_get_retention() {
        let json = |ttl: i64| {
            serde_json::from_str::<InterfaceDef<String>>(&format!(
                r#"{{
            "interface_name": "org.astarte-platform.genericproperties.Values",
            "version_major": 1,
            "version_minor": 0,
            "type": "properties",
            "ownership": "server",
            "mappings": [{{
                "endpoint": "/double_endpoint",
                "database_retention_policy": "use_ttl",
                "database_retention_ttl": {ttl},
                "type": "double"
            }}]
        }}"#
            ))
            .unwrap()
        };

        let i = json(10);

        let mapping = i.mappings.first().unwrap();

        assert_eq!(mapping.database_retention_ttl, Some(10));
        assert_eq!(
            mapping.database_retention(),
            DatabaseRetention::UseTtl {
                ttl: Duration::from_secs(10)
            }
        );

        let i = json(0);

        let mapping = i.mappings.first().unwrap();

        assert_eq!(mapping.database_retention_ttl, Some(0));
        assert_eq!(
            mapping.database_retention(),
            DatabaseRetention::UseTtl {
                ttl: Duration::from_secs(0)
            }
        );

        let i = json(-32);

        let mapping = i.mappings.first().unwrap();

        assert_eq!(mapping.database_retention_ttl, Some(-32));
        assert_eq!(
            mapping.database_retention(),
            DatabaseRetention::UseTtl {
                ttl: Duration::from_secs(0)
            }
        );
    }

    #[test]
    fn should_check_ownership() {
        let server = Interface::from_str(SERVER_PROPERTIES).unwrap();
        assert!(!server.ownership().is_device());
        assert!(server.ownership().is_server());

        let device = Interface::from_str(DEVICE_PROPERTIES).unwrap();
        assert!(device.ownership().is_device());
        assert!(!device.ownership().is_server());
    }
}<|MERGE_RESOLUTION|>--- conflicted
+++ resolved
@@ -87,14 +87,6 @@
     pub(super) mappings: Vec<Mapping<T>>,
 }
 
-<<<<<<< HEAD
-/// Struct representing the JSON of a mapping.
-///
-/// It includes all the fields available for a mapping, but it
-/// is validated when built with the [`TryFrom`]. It uniforms the different types of mappings
-/// like [`DatastreamIndividualMapping`](super::mapping::DatastreamIndividualMapping), [`DatastreamObject`] mappings and
-/// [`PropertiesMapping`](super::mapping::PropertiesMapping) in a single struct.
-=======
 /// Mapping of an Interface.
 ///
 /// It includes all the fields available for a mapping, but it it is validated when built with the
@@ -102,7 +94,6 @@
 /// [`DatastreamIndividualMapping`](super::mapping::DatastreamIndividualMapping),
 /// [`DatastreamObject`] mappings and [`PropertiesMapping`](super::mapping::PropertiesMapping) in a
 /// single struct.
->>>>>>> 0005e976
 ///
 /// Since it's a 1:1 representation of the JSON it is used for serialization and deserialization,
 /// and then is converted to the internal representation of the mapping with the [`TryFrom`] and
