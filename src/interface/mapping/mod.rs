--- conflicted
+++ resolved
@@ -247,13 +247,8 @@
 {
     type Error = InterfaceError;
 
-<<<<<<< HEAD
-    fn try_from(value: &Mapping<'a>) -> Result<Self, Self::Error> {
-        let endpoint = Endpoint::try_from(value.endpoint())?;
-=======
     fn try_from(value: &Mapping<T>) -> Result<Self, Self::Error> {
         let endpoint = Endpoint::try_from(value.endpoint().as_ref())?;
->>>>>>> 30610814
 
         Ok(Self {
             endpoint,
