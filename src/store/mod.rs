--- conflicted
+++ resolved
@@ -65,7 +65,6 @@
     /// Retrieves all property values in the database, together with their interface name, path
     /// and major version.
     async fn load_all_props(&self) -> Result<Vec<StoredProp>, Self::Err>;
-<<<<<<< HEAD
     /// Retrieves all property values in the database, together with their interface name, path
     /// and major version.
     async fn device_props(&self) -> Result<Vec<StoredProp>, Self::Err>;
@@ -74,10 +73,8 @@
     async fn server_props(&self) -> Result<Vec<StoredProp>, Self::Err>;
     /// Retrieves all the property values of a specific interface in the database.
     async fn interface_props(&self, interface: &str) -> Result<Vec<StoredProp>, Self::Err>;
-=======
     /// Deletes all the properties of the interface from the database.
     async fn delete_interface(&self, interface: &str) -> Result<(), Self::Err>;
->>>>>>> 7c7dc881
 }
 
 /// Data structure used to return stored properties by a database implementing the AstarteDatabase
@@ -246,7 +243,6 @@
 
         assert_eq!(props, expected);
 
-<<<<<<< HEAD
         let dev_props = store.device_props().await.unwrap();
         assert_eq!(dev_props, [device.clone()]);
 
@@ -258,13 +254,12 @@
         assert_eq!(props, vec![device]);
         let props = store.interface_props("com.test2").await.unwrap();
         assert_eq!(props, vec![server]);
-=======
+
         // delete interface properties
-        store.delete_interface("com.test").await.unwrap();
-        let prop = store.load_prop("com.test", "/test", 1).await.unwrap();
-
-        assert_eq!(prop, None);
->>>>>>> 7c7dc881
+        store.delete_interface("com.test1").await.unwrap();
+        let prop = store.interface_props("com.test1").await.unwrap();
+
+        assert!(prop.is_empty());
 
         // test all types
         let all_types = [
