// This file is part of Astarte.
//
// Copyright 2023 SECO Mind Srl
//
// Licensed under the Apache License, Version 2.0 (the "License");
// you may not use this file except in compliance with the License.
// You may obtain a copy of the License at
//
//   http://www.apache.org/licenses/LICENSE-2.0
//
// Unless required by applicable law or agreed to in writing, software
// distributed under the License is distributed on an "AS IS" BASIS,
// WITHOUT WARRANTIES OR CONDITIONS OF ANY KIND, either express or implied.
// See the License for the specific language governing permissions and
// limitations under the License.
//
// SPDX-License-Identifier: Apache-2.0

//! Provides functionality for instantiating an Astarte sqlite database.

use std::{fmt::Debug, str::FromStr};

use async_trait::async_trait;
use log::{debug, error, trace};
use sqlx::sqlite::{SqliteConnectOptions, SqlitePoolOptions};

use super::{PropertyStore, StoredProp};
use crate::{
    interface::{MappingType, Ownership},
    transport::mqtt::payload::{Payload, PayloadError},
    types::{AstarteType, BsonConverter, TypeError},
};

/// Error returned by the [`SqliteStore`].
#[non_exhaustive]
#[derive(Debug, thiserror::Error)]
pub enum SqliteError {
    /// Error returned when the database uri is not valid
    #[error("could not parse the database uri: {uri}")]
    Uri {
        #[source]
        err: sqlx::Error,
        uri: String,
    },
    /// Error returned when the database connection fails
    #[error("could not connect to database")]
    Connection(#[source] sqlx::Error),
    /// Error returned when the database migration fails
    #[error("could not run migration")]
    Migration(sqlx::migrate::MigrateError),
    /// Error returned when the database query fails
    #[error("could not execute query")]
    Query(#[from] sqlx::Error),
    /// Couldn't convert the stored value.
    #[error("couldn't convert the stored value")]
    Value(#[from] ValueError),
    /// Couldn't convert ownership value
    #[error("could not deserialize ownership")]
    Ownership(#[from] OwnershipError),
}

/// Error when converting a u8 into the [`Ownership`] struct
#[derive(Debug, thiserror::Error)]
#[error("invalid ownership value {value}")]
pub struct OwnershipError {
    value: u8,
}

/// Ownership of a property.
///
/// The ownership is an enum stored as an single byte integer (u8) in the SQLite database, the values
/// for the enum are:
/// - **Device owned**: 0
/// - **Server owned**: 1
#[derive(Debug, Clone, Copy)]
#[repr(u8)]
enum RecordOwnership {
    Device = 0,
    Server = 1,
}

impl TryFrom<u8> for RecordOwnership {
    type Error = OwnershipError;

    fn try_from(value: u8) -> Result<Self, Self::Error> {
        match value {
            0 => Ok(RecordOwnership::Device),
            1 => Ok(RecordOwnership::Server),
            _ => Err(OwnershipError { value }),
        }
    }
}

impl From<RecordOwnership> for Ownership {
    fn from(value: RecordOwnership) -> Self {
        match value {
            RecordOwnership::Device => Ownership::Device,
            RecordOwnership::Server => Ownership::Server,
        }
    }
}

impl From<Ownership> for RecordOwnership {
    fn from(value: Ownership) -> Self {
        match value {
            Ownership::Device => RecordOwnership::Device,
            Ownership::Server => RecordOwnership::Server,
        }
    }
}

/// Error when de/serializing a value stored in the [`SqliteStore`].
#[non_exhaustive]
#[derive(Debug, thiserror::Error)]
pub enum ValueError {
    /// Couldn't convert to AstarteType.
    #[error("couldn't convert to AstarteType")]
    Conversion(#[from] TypeError),
    /// Couldn't decode the BSON buffer.
    #[error("couldn't decode property from bson")]
    Decode(#[source] PayloadError),
    #[error("couldn't encode property from bson")]
    Encode(#[source] PayloadError),
    /// Unsupported [`AstarteType`].
    #[error("unsupported property type {0}")]
    UnsupportedType(&'static str),
    /// Unsupported [`AstarteType`].
    #[error("unsupported stored type {0}, expected [0-13]")]
    StoredType(u8),
}

/// Result of the load_prop query
#[derive(Clone)]
struct PropRecord {
    value: Vec<u8>,
    stored_type: u8,
    interface_major: i32,
}

impl Debug for PropRecord {
    fn fmt(&self, f: &mut std::fmt::Formatter<'_>) -> std::fmt::Result {
        use itertools::Itertools;

        // Print the value as an hex string instead of an array of numbers
        let hex_value = self
            .value
            .iter()
            .format_with("", |element, f| f(&format_args!("{element:x}")));

        f.debug_struct("PropRecord")
            .field("interface_major", &self.interface_major)
            .field("value", &format_args!("{}", hex_value))
            .finish()
    }
}

impl TryFrom<PropRecord> for AstarteType {
    type Error = ValueError;

    fn try_from(record: PropRecord) -> Result<Self, Self::Error> {
        deserialize_prop(record.stored_type, &record.value)
    }
}

/// Result of the load_all_props query
#[derive(Debug, Clone)]
struct StoredRecord {
    interface: String,
    path: String,
    value: Vec<u8>,
    stored_type: u8,
    interface_major: i32,
    ownership: u8,
}

fn into_stored_type(value: &AstarteType) -> Result<u8, ValueError> {
    let mapping_type = match value {
        AstarteType::Unset => 0,
        AstarteType::Double(_) => 1,
        AstarteType::Integer(_) => 2,
        AstarteType::Boolean(_) => 3,
        AstarteType::LongInteger(_) => 4,
        AstarteType::String(_) => 5,
        AstarteType::BinaryBlob(_) => 6,
        AstarteType::DateTime(_) => 7,
        AstarteType::DoubleArray(_) => 8,
        AstarteType::IntegerArray(_) => 9,
        AstarteType::BooleanArray(_) => 10,
        AstarteType::LongIntegerArray(_) => 11,
        AstarteType::StringArray(_) => 12,
        AstarteType::BinaryBlobArray(_) => 13,
        AstarteType::DateTimeArray(_) => 14,
    };

    Ok(mapping_type)
}

fn from_stored_type(value: u8) -> Result<Option<MappingType>, ValueError> {
    let mapping_type = match value {
        // Property is unset
        0 => {
            return Ok(None);
        }
        1 => MappingType::Double,
        2 => MappingType::Integer,
        3 => MappingType::Boolean,
        4 => MappingType::LongInteger,
        5 => MappingType::String,
        6 => MappingType::BinaryBlob,
        7 => MappingType::DateTime,
        8 => MappingType::DoubleArray,
        9 => MappingType::IntegerArray,
        10 => MappingType::BooleanArray,
        11 => MappingType::LongIntegerArray,
        12 => MappingType::StringArray,
        13 => MappingType::BinaryBlobArray,
        14 => MappingType::DateTimeArray,
        15.. => {
            return Err(ValueError::StoredType(value));
        }
    };

    Ok(Some(mapping_type))
}

impl TryFrom<StoredRecord> for StoredProp {
    type Error = SqliteError;

    fn try_from(record: StoredRecord) -> Result<Self, Self::Error> {
        let value = deserialize_prop(record.stored_type, &record.value)?;

        Ok(StoredProp {
            interface: record.interface,
            path: record.path,
            value,
            interface_major: record.interface_major,
            ownership: RecordOwnership::try_from(record.ownership)?.into(),
        })
    }
}

/// Data structure providing an implementation of a sqlite database.
///
/// Can be used by an Astarte device to store permanently properties values.
///
/// The values are stored as a BSON serialized SQLite BLOB. That can be then deserialized in the
/// respective [`AstarteType`].
#[derive(Clone, Debug)]
pub struct SqliteStore {
    db_conn: sqlx::SqlitePool,
}

impl SqliteStore {
    /// Creates a sqlite database for the Astarte device.
    ///
    /// URI should follow sqlite's convention, read [SqliteConnectOptions] for more details.
    ///
    /// ```no_run
    /// use astarte_device_sdk::store::sqlite::SqliteStore;
    ///
    /// #[tokio::main]
    /// async fn main() {
    ///     let database = SqliteStore::new("path/to/database/file.sqlite")
    ///         .await
    ///         .unwrap();
    /// }
    /// ```
    pub async fn new(uri: &str) -> Result<Self, SqliteError> {
        let options = SqliteConnectOptions::from_str(uri)
            .map_err(|err| SqliteError::Uri {
                err,
                uri: uri.to_string(),
            })?
            .create_if_missing(true);

        let conn = SqlitePoolOptions::new()
            .connect_with(options)
            .await
            .map_err(SqliteError::Connection)?;

        // Run the migrations if needed
        sqlx::migrate!()
            .run(&conn)
            .await
            .map_err(SqliteError::Migration)?;

        Ok(SqliteStore { db_conn: conn })
    }
}

#[async_trait]
impl PropertyStore for SqliteStore {
    type Err = SqliteError;

    async fn store_prop(
        &self,
        StoredProp {
            interface,
            path,
            value,
            interface_major,
            ownership,
        }: StoredProp<&str, &AstarteType>,
    ) -> Result<(), Self::Err> {
        debug!(
            "Storing property {} {} in db ({:?})",
            interface, path, value
        );

        let mapping_type = into_stored_type(value)?;
        let buf = Payload::new(value).to_vec().map_err(ValueError::Encode)?;

        let own = RecordOwnership::from(ownership) as u8;

        sqlx::query_file!(
            "queries/store_prop.sql",
            interface,
            path,
            buf,
            mapping_type,
            interface_major,
            own
        )
        .execute(&self.db_conn)
        .await?;

        Ok(())
    }

    async fn load_prop(
        &self,
        interface: &str,
        path: &str,
        interface_major: i32,
    ) -> Result<Option<AstarteType>, Self::Err> {
        let res: Option<PropRecord> =
            sqlx::query_file_as!(PropRecord, "queries/load_prop.sql", interface, path)
                .fetch_optional(&self.db_conn)
                .await?;

        match res {
            Some(record) => {
                trace!("Loaded property {} {} in db {:?}", interface, path, record);

                // if version mismatch, delete
                if record.interface_major != interface_major {
                    error!(
                        "Version mismatch for property {}{} (stored {}, interface {}). Deleting.",
                        interface, path, record.interface_major, interface_major
                    );

                    self.delete_prop(interface, path).await?;

                    return Ok(None);
                }

                let ast_ty = record.try_into()?;

                Ok(Some(ast_ty))
            }
            None => Ok(None),
        }
    }

    async fn delete_prop(&self, interface: &str, path: &str) -> Result<(), Self::Err> {
        sqlx::query_file!("queries/delete_prop.sql", interface, path)
            .execute(&self.db_conn)
            .await?;

        Ok(())
    }

    async fn clear(&self) -> Result<(), Self::Err> {
        sqlx::query_file!("queries/clear.sql")
            .execute(&self.db_conn)
            .await?;

        Ok(())
    }

    async fn load_all_props(&self) -> Result<Vec<StoredProp>, Self::Err> {
        let res: Vec<StoredProp> = sqlx::query_file_as!(StoredRecord, "queries/load_all_props.sql")
            .try_map(|row| StoredProp::try_from(row).map_err(|err| sqlx::Error::Decode(err.into())))
            .fetch_all(&self.db_conn)
            .await?;

        Ok(res)
    }

<<<<<<< HEAD
    async fn device_props(&self) -> Result<Vec<StoredProp>, Self::Err> {
        let res: Vec<StoredProp> = sqlx::query_file_as!(StoredRecord, "queries/device_props.sql")
            .try_map(|row| StoredProp::try_from(row).map_err(|err| sqlx::Error::Decode(err.into())))
            .fetch_all(&self.db_conn)
            .await?;

        Ok(res)
    }

    async fn server_props(&self) -> Result<Vec<StoredProp>, Self::Err> {
        let res: Vec<StoredProp> = sqlx::query_file_as!(StoredRecord, "queries/server_props.sql")
            .try_map(|row| StoredProp::try_from(row).map_err(|err| sqlx::Error::Decode(err.into())))
            .fetch_all(&self.db_conn)
            .await?;

        Ok(res)
    }

    async fn interface_props(&self, interface: &str) -> Result<Vec<StoredProp>, Self::Err> {
        let res: Vec<StoredProp> =
            sqlx::query_file_as!(StoredRecord, "queries/interface_props.sql", interface)
                .try_map(|row| {
                    StoredProp::try_from(row).map_err(|err| sqlx::Error::Decode(err.into()))
                })
                .fetch_all(&self.db_conn)
                .await?;

        Ok(res)
=======
    async fn delete_interface(&self, interface: &str) -> Result<(), Self::Err> {
        sqlx::query_file!("queries/delete_interface.sql", interface)
            .execute(&self.db_conn)
            .await?;

        Ok(())
>>>>>>> 7c7dc881
    }
}

/// Deserialize a property from the store.
fn deserialize_prop(stored_type: u8, buf: &[u8]) -> Result<AstarteType, ValueError> {
    let Some(mapping_type) = from_stored_type(stored_type)? else {
        return Ok(AstarteType::Unset);
    };

    let payload = Payload::from_slice(buf).map_err(ValueError::Decode)?;
    let value = BsonConverter::new(mapping_type, payload.value);

    value.try_into().map_err(ValueError::from)
}

#[cfg(test)]
mod tests {
    use super::*;
    use crate::store::tests::test_property_store;

    #[tokio::test]
    async fn test_sqlite_store() {
        let dir = tempfile::tempdir().unwrap();
        let db_path = dir.path().join("test.sqlite");
        let path = db_path.as_path().to_str().unwrap();

        let db = SqliteStore::new(path).await.unwrap();

        test_property_store(db).await;
    }
}<|MERGE_RESOLUTION|>--- conflicted
+++ resolved
@@ -387,7 +387,6 @@
         Ok(res)
     }
 
-<<<<<<< HEAD
     async fn device_props(&self) -> Result<Vec<StoredProp>, Self::Err> {
         let res: Vec<StoredProp> = sqlx::query_file_as!(StoredRecord, "queries/device_props.sql")
             .try_map(|row| StoredProp::try_from(row).map_err(|err| sqlx::Error::Decode(err.into())))
@@ -416,14 +415,14 @@
                 .await?;
 
         Ok(res)
-=======
+    }
+
     async fn delete_interface(&self, interface: &str) -> Result<(), Self::Err> {
         sqlx::query_file!("queries/delete_interface.sql", interface)
             .execute(&self.db_conn)
             .await?;
 
         Ok(())
->>>>>>> 7c7dc881
     }
 }
 
