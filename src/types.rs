--- conflicted
+++ resolved
@@ -88,39 +88,22 @@
     };
 }
 
-<<<<<<< HEAD
 impl_type_conversion_traits!({
-    (i32, Int32),
-    (i64, Int64),
+    (i32, Integer),
+    (i64, LongInteger),
     (&str, String),
     (String, String),
     (bool, Boolean),
-    (Vec<u8>, Blob),
-    (chrono::DateTime<chrono::Utc>, Datetime),
+    (Vec<u8>, BinaryBlob),
+    (chrono::DateTime<chrono::Utc>, DateTime),
     (Vec<f64>, DoubleArray),
-    (Vec<i32>, Int32Array),
-    (Vec<i64>, Int64Array),
+    (Vec<i32>, IntegerArray),
+    (Vec<i64>, LongIntegerArray),
     (Vec<bool>, BooleanArray),
     (Vec<String>, StringArray),
-    (Vec<Vec<u8>>, BlobArray),
-    (Vec<chrono::DateTime<chrono::Utc>>, DatetimeArray),
+    (Vec<Vec<u8>>, BinaryBlobArray),
+    (Vec<chrono::DateTime<chrono::Utc>>, DateTimeArray),
 });
-=======
-impl_type_conversion_traits!(i32, Integer);
-impl_type_conversion_traits!(i64, LongInteger);
-impl_type_conversion_traits!(&str, String);
-impl_type_conversion_traits!(String, String);
-impl_type_conversion_traits!(bool, Boolean);
-impl_type_conversion_traits!(Vec<u8>, BinaryBlob);
-impl_type_conversion_traits!(chrono::DateTime<chrono::Utc>, DateTime);
-impl_type_conversion_traits!(Vec<f64>, DoubleArray);
-impl_type_conversion_traits!(Vec<i32>, IntegerArray);
-impl_type_conversion_traits!(Vec<i64>, LongIntegerArray);
-impl_type_conversion_traits!(Vec<bool>, BooleanArray);
-impl_type_conversion_traits!(Vec<String>, StringArray);
-impl_type_conversion_traits!(Vec<Vec<u8>>, BinaryBlobArray);
-impl_type_conversion_traits!(Vec<chrono::DateTime<chrono::Utc>>, DateTimeArray);
->>>>>>> bac09b5e
 
 // we implement float types on the side since they have different requirements
 impl std::convert::TryFrom<f64> for AstarteType {
