use std::convert::TryInto;

use bson::{Binary, Bson};

use crate::AstarteError;

/// Types supported by astarte
///
/// <https://docs.astarte-platform.org/latest/080-mqtt-v1-protocol.html#astarte-data-types-to-bson-types>
#[derive(Debug, Clone, PartialEq)]
pub enum AstarteType {
    Double(f64),
    Integer(i32),
    Boolean(bool),
    LongInteger(i64),
    String(String),
    BinaryBlob(Vec<u8>),
    DateTime(chrono::DateTime<chrono::Utc>),

    DoubleArray(Vec<f64>),
    IntegerArray(Vec<i32>),
    BooleanArray(Vec<bool>),
    LongIntegerArray(Vec<i64>),
    StringArray(Vec<String>),
    BinaryBlobArray(Vec<Vec<u8>>),
    DateTimeArray(Vec<chrono::DateTime<chrono::Utc>>),
}

impl PartialEq<crate::interface::MappingType> for AstarteType {
    fn eq(&self, other: &crate::interface::MappingType) -> bool {
        macro_rules! check_astype_match {
            ( $self:ident, $other:ident, {$( $astartetype:tt ,)*}) => {
                match $other {
                    $(
                        crate::interface::MappingType::$astartetype => if let AstarteType::$astartetype(_) = $self {
                                true
                            } else {
                                false
                            }
                    )*
                }
            };
        }

        check_astype_match!(self, other, {
            Double,
            Integer,
            Boolean,
            LongInteger,
            String,
            BinaryBlob,
            DateTime,
            DoubleArray,
            IntegerArray,
            BooleanArray,
            LongIntegerArray,
            StringArray,
            BinaryBlobArray,
            DateTimeArray,
        })
    }
}

// we implement From<T> from all the base types to AstarteType, using this macro
macro_rules! impl_type_conversion_traits {
    ( {$( ($typ:ty, $astartetype:tt) ,)*}) => {

        $(
                impl From<$typ> for AstarteType {
                    fn from(d: $typ) -> Self {
                        AstarteType::$astartetype(d.into())
                    }
                }

                impl From<&$typ> for AstarteType {
                    fn from(d: &$typ) -> Self {
                        AstarteType::$astartetype(d.clone().into())
                    }
                }

                impl PartialEq<$typ> for AstarteType {
                    fn eq(&self, other: &$typ) -> bool {
                        let oth: AstarteType = other.into();
                        oth == *self
                    }
                }
        )*
    };
}

impl_type_conversion_traits!({
    (i32, Integer),
    (i64, LongInteger),
    (&str, String),
    (String, String),
    (bool, Boolean),
    (Vec<u8>, BinaryBlob),
    (chrono::DateTime<chrono::Utc>, DateTime),
    (Vec<f64>, DoubleArray),
    (Vec<i32>, IntegerArray),
    (Vec<i64>, LongIntegerArray),
    (Vec<bool>, BooleanArray),
    (Vec<String>, StringArray),
    (Vec<Vec<u8>>, BinaryBlobArray),
    (Vec<chrono::DateTime<chrono::Utc>>, DateTimeArray),
});

// we implement float types on the side since they have different requirements
impl std::convert::TryFrom<f64> for AstarteType {
    type Error = AstarteError;
    fn try_from(d: f64) -> Result<Self, Self::Error> {
        if d.is_nan() || d.is_infinite() || d.is_subnormal() {
            return Err(AstarteError::FloatError);
        }
        Ok(AstarteType::Double(d))
    }
}

impl std::convert::TryFrom<f32> for AstarteType {
    type Error = AstarteError;

    fn try_from(d: f32) -> Result<Self, Self::Error> {
        if d.is_nan() || d.is_infinite() || d.is_subnormal() {
            return Err(AstarteError::FloatError);
        }
        Ok(AstarteType::Double(d.into()))
    }
}

impl From<AstarteType> for Bson {
    fn from(d: AstarteType) -> Self {
        match d {
            AstarteType::Double(d) => Bson::Double(d),
            AstarteType::Integer(d) => Bson::Int32(d),
            AstarteType::Boolean(d) => Bson::Boolean(d),
            AstarteType::LongInteger(d) => Bson::Int64(d),
            AstarteType::String(d) => Bson::String(d),
            AstarteType::BinaryBlob(d) => Bson::Binary(Binary {
                bytes: d,
                subtype: bson::spec::BinarySubtype::Generic,
            }),
            AstarteType::DateTime(d) => Bson::DateTime(d),
            AstarteType::DoubleArray(d) => d.iter().collect(),
            AstarteType::IntegerArray(d) => d.iter().collect(),
            AstarteType::BooleanArray(d) => d.iter().collect(),
            AstarteType::LongIntegerArray(d) => d.iter().collect(),
            AstarteType::StringArray(d) => d.iter().collect(),
            AstarteType::BinaryBlobArray(d) => d
                .iter()
                .map(|d| Binary {
                    bytes: d.clone(),
                    subtype: bson::spec::BinarySubtype::Generic,
                })
                .collect(),
            AstarteType::DateTimeArray(d) => d.iter().collect(),
        }
    }
}

macro_rules! from_bson_array {
    // Bson::Binary is built different from the other types
    // we have to make a special case for it
    ($arr:ident, $astartetype:tt,Binary,$typ:ty) => {{
        let ret = $arr.iter().map(|x| {
            if let Bson::Binary(val) = x {
                Ok(val.bytes.clone())
            } else {
                Err(AstarteError::FromBsonArrayError)
            }
        });

        let ret: Result<Vec<$typ>, AstarteError> = ret.collect();
        Ok(AstarteType::$astartetype(ret?))
    }};

    ($arr:ident, $astartetype:tt,$bsontype:tt,$typ:ty) => {{
        let ret = $arr.iter().map(|x| {
            if let Bson::$bsontype(val) = x {
                Ok(val.clone())
            } else {
                Err(AstarteError::FromBsonArrayError)
            }
        });

        let ret: Result<Vec<$typ>, AstarteError> = ret.collect();
        Ok(AstarteType::$astartetype(ret?))
    }};
}

impl std::convert::TryFrom<Bson> for AstarteType {
    type Error = AstarteError;

    fn try_from(d: Bson) -> Result<Self, Self::Error> {
        match d {
            Bson::Double(d) => Ok(AstarteType::Double(d)),
            Bson::String(d) => Ok(AstarteType::String(d)),
            Bson::Array(arr) => match arr[0] {
                Bson::Double(_) => from_bson_array!(arr, DoubleArray, Double, f64),
                Bson::Boolean(_) => from_bson_array!(arr, BooleanArray, Boolean, bool),
                Bson::Int32(_) => from_bson_array!(arr, IntegerArray, Int32, i32),
                Bson::Int64(_) => from_bson_array!(arr, LongIntegerArray, Int64, i64),
                Bson::DateTime(_) => {
                    from_bson_array!(arr, DateTimeArray, DateTime, chrono::DateTime<chrono::Utc>)
                }
                Bson::String(_) => from_bson_array!(arr, StringArray, String, String),
                Bson::Binary(_) => from_bson_array!(arr, BinaryBlobArray, Binary, Vec<u8>),
                _ => Err(AstarteError::FromBsonError),
            },
            Bson::Boolean(d) => Ok(AstarteType::Boolean(d)),
            Bson::Int32(d) => Ok(AstarteType::Integer(d)),
            Bson::Int64(d) => Ok(AstarteType::LongInteger(d)),
            Bson::Binary(d) => Ok(AstarteType::BinaryBlob(d.bytes)),
            Bson::DateTime(d) => Ok(AstarteType::DateTime(d)),
            _ => Err(AstarteError::FromBsonError),
        }
    }
}

impl AstarteType {
    pub fn from_bson_vec(d: Vec<Bson>) -> Result<Vec<Self>, AstarteError> {
        let vec = d.iter().map(|f| f.clone().try_into());
        vec.collect()
    }
}

#[cfg(test)]

mod test {
    use std::collections::HashMap;

    use crate::{types::AstarteType, Aggregation, AstarteSdk};

    #[test]
    fn test_individual_serialization() {
        let alltypes: Vec<AstarteType> = vec![
            AstarteType::Double(4.5),
            (-4).into(),
            true.into(),
            45543543534_i64.into(),
            "hello".into(),
            b"hello".to_vec().into(),
            chrono::TimeZone::timestamp(&chrono::Utc, 1627580808, 0).into(),
            vec![1.2, 3.4, 5.6, 7.8].into(),
            vec![1, 3, 5, 7].into(),
            vec![true, false, true, true].into(),
            vec![45543543534_i64, 45543543535_i64, 45543543536_i64].into(),
            vec!["hello".to_owned(), "world".to_owned()].into(),
            vec![b"hello".to_vec(), b"world".to_vec()].into(),
            vec![
                chrono::TimeZone::timestamp(&chrono::Utc, 1627580808, 0),
                chrono::TimeZone::timestamp(&chrono::Utc, 1627580809, 0),
                chrono::TimeZone::timestamp(&chrono::Utc, 1627580810, 0),
            ]
            .into(),
        ];

        for ty in alltypes {
            println!("checking {:?}", ty);

            let buf = AstarteSdk::serialize_individual(ty.clone(), None).unwrap();

            let ty2 = AstarteSdk::deserialize(&buf).unwrap();

            if let Aggregation::Individual(data) = ty2 {
                assert!(ty == data);
            } else {
                panic!();
            }
        }
    }

    #[test]
    fn test_object_serialization() {
        let alltypes: Vec<AstarteType> = vec![
            AstarteType::Double(4.5),
            (-4).into(),
            true.into(),
            45543543534_i64.into(),
            "hello".into(),
            b"hello".to_vec().into(),
            chrono::TimeZone::timestamp(&chrono::Utc, 1627580808, 0).into(),
            vec![1.2, 3.4, 5.6, 7.8].into(),
            vec![1, 3, 5, 7].into(),
            vec![true, false, true, true].into(),
            vec![45543543534_i64, 45543543535_i64, 45543543536_i64].into(),
            vec!["hello".to_owned(), "world".to_owned()].into(),
            vec![b"hello".to_vec(), b"world".to_vec()].into(),
            vec![
                chrono::TimeZone::timestamp(&chrono::Utc, 1627580808, 0),
                chrono::TimeZone::timestamp(&chrono::Utc, 1627580809, 0),
                chrono::TimeZone::timestamp(&chrono::Utc, 1627580810, 0),
            ]
            .into(),
        ];

        let allendpoints = vec![
            "double",
            "integer",
            "boolean",
            "longinteger",
            "string",
            "binaryblob",
            "datetime",
            "doublearray",
            "integerarray",
            "booleanarray",
            "longintegerarray",
            "stringarray",
            "binaryblobarray",
            "datetimearray",
        ];

        let mut data = std::collections::HashMap::new();

        for i in allendpoints.iter().zip(alltypes.iter()) {
            data.insert(*i.0, i.1.clone());
        }

<<<<<<< HEAD
        let bytes = AstarteSdk::serialize_object(data.clone(), None).unwrap();
=======
        let bytes =
            AstarteSdk::serialize_object(AstarteSdk::to_bson_map(data.clone()), None).unwrap(); // allow_panic
>>>>>>> 2298cdd0

        let data2 = AstarteSdk::deserialize(&bytes).unwrap();

        fn hashmap_match(
            map1: &HashMap<&str, AstarteType>,
            map2: &HashMap<String, AstarteType>,
        ) -> bool {
            map1.len() == map2.len()
                && map1
                    .keys()
                    .all(|k| map2.contains_key(k.clone()) && map1[k] == map2[k.clone()])
        }

        println!("\nComparing {:?}\nto {:?}", data, data2);

        if let Aggregation::Object(data2) = data2 {
            assert!(hashmap_match(&data, &data2));
        } else {
            panic!();
        }
    }

    #[test]
    fn test_eq() {
        assert!(AstarteType::Integer(12) == 12);
        assert!(AstarteType::String("hello".to_owned()) == "hello");
        assert!(AstarteType::BinaryBlob(vec![1, 2, 3, 4]) == vec![1_u8, 2, 3, 4]);
    }
}<|MERGE_RESOLUTION|>--- conflicted
+++ resolved
@@ -316,12 +316,8 @@
             data.insert(*i.0, i.1.clone());
         }
 
-<<<<<<< HEAD
-        let bytes = AstarteSdk::serialize_object(data.clone(), None).unwrap();
-=======
         let bytes =
-            AstarteSdk::serialize_object(AstarteSdk::to_bson_map(data.clone()), None).unwrap(); // allow_panic
->>>>>>> 2298cdd0
+            AstarteSdk::serialize_object(AstarteSdk::to_bson_map(data.clone()), None).unwrap();
 
         let data2 = AstarteSdk::deserialize(&bytes).unwrap();
 
