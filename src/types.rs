--- conflicted
+++ resolved
@@ -515,13 +515,9 @@
 
 #[cfg(test)]
 mod test {
-<<<<<<< HEAD
-=======
     use chrono::{DateTime, TimeZone, Utc};
 
->>>>>>> d5334e4d
     use crate::Aggregation;
-    use chrono::{DateTime, TimeZone, Utc};
 
     use super::*;
 
