--- conflicted
+++ resolved
@@ -18,14 +18,13 @@
  * SPDX-License-Identifier: Apache-2.0
  */
 
-<<<<<<< HEAD
 use std::{
     borrow::Borrow,
     collections::{hash_map::Entry, HashMap},
+    fmt::Display,
     ops::Deref,
 };
 
-use itertools::Itertools;
 use log::debug;
 
 use crate::{
@@ -48,12 +47,6 @@
 
 impl<'a> Deref for PropertyRef<'a> {
     type Target = Interface;
-=======
-use std::{collections::HashMap, fmt::Display};
-
-use crate::interface::traits::Interface as InterfaceTrait;
-use crate::{interface::traits::Mapping, types::AstarteType, AstarteError, Interface};
->>>>>>> bff289ec
 
     fn deref(&self) -> &Self::Target {
         self.0
@@ -80,19 +73,11 @@
     }
 }
 
-<<<<<<< HEAD
 impl<'a> Deref for ObjectRef<'a> {
     type Target = DatastreamObject;
 
     fn deref(&self) -> &Self::Target {
         self.object
-=======
-    pub fn get_introspection_string(&self) -> String {
-        Introspection {
-            interfaces: &self.interfaces,
-        }
-        .to_string()
->>>>>>> bff289ec
     }
 }
 
@@ -200,17 +185,10 @@
     }
 
     pub(crate) fn get_introspection_string(&self) -> String {
-        self.interfaces
-            .iter()
-            .map(|(name, interface)| {
-                format!(
-                    "{}:{}:{}",
-                    name,
-                    interface.version_major(),
-                    interface.version_minor()
-                )
-            })
-            .join(";")
+        Introspection {
+            interfaces: &self.interfaces,
+        }
+        .to_string()
     }
 
     pub(crate) fn get(&self, interface_name: &str) -> Option<&Interface> {
@@ -295,14 +273,16 @@
         let mut iter = self.interfaces.iter();
 
         if let Some((name, interface)) = iter.next() {
-            let (major, minor) = interface.version();
+            let major = interface.version_major();
+            let minor = interface.version_minor();
             write!(f, "{}:{}:{}", name, major, minor)?;
         } else {
             return Ok(());
         }
 
         for (name, interface) in iter {
-            let (major, minor) = interface.version();
+            let major = interface.version_major();
+            let minor = interface.version_minor();
             write!(f, ";{}:{}:{}", name, major, minor)?;
         }
 
@@ -478,7 +458,6 @@
             .check();
         }
 
-<<<<<<< HEAD
         assert!(matches!(
             ifa.interface_mapping(
                 "org.astarte-platform.test.test",
@@ -493,7 +472,7 @@
     }
 
     #[test]
-    fn test_get_instrospection_string() {
+    fn test_get_introspection_string() {
         let mut options = AstarteOptions::new("test", "test", "test", "test");
         options = options
             .interface_directory("examples/individual_datastream/interfaces")
@@ -512,82 +491,5 @@
         res.sort_unstable();
 
         assert_eq!(res, expected);
-=======
-        let aggr_intf = crate::Interface::from_str(aggr_intf_json).unwrap();
-        let aggr_intf_name = aggr_intf.name().to_string();
-        let interfaces = Interfaces::new(HashMap::from([
-            (prop_intf_name.clone(), prop_intf),
-            (aggr_intf_name.clone(), aggr_intf),
-        ]));
-
-        // Test non existent interface
-        interfaces
-            .validate_receive("gibberish", "/boolean_endpoint", &Vec::new())
-            .unwrap_err();
-
-        // Test non existent path for property
-        interfaces
-            .validate_receive(&prop_intf_name, "/gibberish", &Vec::new())
-            .unwrap_err();
-
-        // Test receiving a set property
-        let boolean_endpoint_data =
-            AstarteDeviceSdk::serialize_individual(AstarteType::Boolean(true), None).unwrap();
-        interfaces
-            .validate_receive(&prop_intf_name, "/boolean_endpoint", &boolean_endpoint_data)
-            .unwrap();
-
-        // Test receiving an unset property
-        interfaces
-            .validate_receive(&prop_intf_name, "/boolean_endpoint", &Vec::new())
-            .unwrap();
-
-        // Test receiving an unset property for a property that can't be unset
-        interfaces
-            .validate_receive(&prop_intf_name, "/integer_endpoint", &Vec::new())
-            .unwrap_err();
-
-        // Test receiving a set property with the wrong type
-        let integer_endpoint_data =
-            AstarteDeviceSdk::serialize_individual(AstarteType::Integer(23), None).unwrap();
-        interfaces
-            .validate_receive(&prop_intf_name, "/boolean_endpoint", &integer_endpoint_data)
-            .unwrap_err();
-
-        // Test non existent path for aggregate
-        interfaces
-            .validate_receive(&aggr_intf_name, "/gibberish", &Vec::new())
-            .unwrap_err();
-
-        // Test receiving an aggregate
-        let aggr_data: HashMap<String, AstarteType> = HashMap::from([
-            ("boolean_endpoint".to_string(), AstarteType::Boolean(false)),
-            ("integer_endpoint".to_string(), AstarteType::Integer(324)),
-        ]);
-        let aggr_data = AstarteDeviceSdk::serialize_object(aggr_data, None).unwrap();
-        interfaces
-            .validate_receive(&aggr_intf_name, "", &aggr_data)
-            .unwrap();
-
-        // Test receiving an aggregate with wrong type
-        let aggr_data: HashMap<String, AstarteType> = HashMap::from([
-            ("boolean_endpoint".to_string(), AstarteType::Boolean(false)),
-            ("integer_endpoint".to_string(), AstarteType::Boolean(false)),
-        ]);
-        let aggr_data = AstarteDeviceSdk::serialize_object(aggr_data, None).unwrap();
-        interfaces
-            .validate_receive(&aggr_intf_name, "", &aggr_data)
-            .unwrap_err();
-
-        // Test receiving an aggregate on an property interface
-        let aggr_data: HashMap<String, AstarteType> = HashMap::from([
-            ("boolean_endpoint".to_string(), AstarteType::Boolean(false)),
-            ("integer_endpoint".to_string(), AstarteType::Integer(324)),
-        ]);
-        let aggr_data = AstarteDeviceSdk::serialize_object(aggr_data, None).unwrap();
-        interfaces
-            .validate_receive(&prop_intf_name, "", &aggr_data)
-            .unwrap_err();
->>>>>>> bff289ec
     }
 }