--- conflicted
+++ resolved
@@ -100,11 +100,7 @@
       - name: rustup default stable
         run: rustup default stable
       - name: Check minimal versions
-<<<<<<< HEAD
         run: cargo minimal-versions check --workspace --ignore-private --detach-path-deps=skip-exact --direct
-=======
-        run: cargo minimal-versions check --workspace --ignore-private --detach-path-deps --direct
->>>>>>> 4c6475ac
         env:
           RUSTFLAGS: -D warnings
   msrv:
