# This file is part of Astarte.
#
# Copyright 2022 - 2025 SECO Mind Srl
#
# Licensed under the Apache License, Version 2.0 (the "License");
# you may not use this file except in compliance with the License.
# You may obtain a copy of the License at
#
#    http://www.apache.org/licenses/LICENSE-2.0
#
# Unless required by applicable law or agreed to in writing, software
# distributed under the License is distributed on an "AS IS" BASIS,
# WITHOUT WARRANTIES OR CONDITIONS OF ANY KIND, either express or implied.
# See the License for the specific language governing permissions and
# limitations under the License.
#
# SPDX-License-Identifier: Apache-2.0

name: check
on:
  workflow_call:
  workflow_dispatch:
permissions:
  contents: read
defaults:
  run:
    shell: bash
env:
  CARGO_TERM_COLOR: always
  SCCACHE_GHA_ENABLED: "true"
  RUSTC_WRAPPER: "sccache"
  RUSTFLAGS: -D warnings
  RUSTDOCFLAGS: -D warnings
  MAIN_PACKAGE: astarte-device-sdk
jobs:
  fmt:
    runs-on: ubuntu-24.04
    steps:
<<<<<<< HEAD
      - uses: actions/checkout@v4
      - uses: actions-rust-lang/setup-rust-toolchain@v1.13.0
=======
      - uses: actions/checkout@v5
      - uses: actions-rust-lang/setup-rust-toolchain@v1.14.0
>>>>>>> b890a330
      - name: Check formatting
        run: cargo fmt --check --all
  clippy:
    runs-on: ubuntu-24.04
    steps:
<<<<<<< HEAD
      - uses: actions/checkout@v4
      - name: Install system dependencies
        run: |
          sudo apt-get update
          sudo apt-get -y install libsqlite3-dev
      - uses: actions-rust-lang/setup-rust-toolchain@v1.13.0
=======
      - uses: actions/checkout@v5
      - uses: ./.github/actions/install-deps
      - uses: actions-rust-lang/setup-rust-toolchain@v1.14.0
>>>>>>> b890a330
      - uses: mozilla-actions/sccache-action@v0.0.9
      - name: cargo clippy
        run: cargo clippy --locked --all-targets --all-features --workspace
  doc:
    runs-on: ubuntu-24.04
    steps:
<<<<<<< HEAD
      - uses: actions/checkout@v4
      - name: Install system dependencies
        run: |
          sudo apt-get update
          sudo apt-get -y install libsqlite3-dev
      - uses: actions-rust-lang/setup-rust-toolchain@v1.13.0
=======
      - uses: actions/checkout@v5
      - uses: ./.github/actions/install-deps
      - uses: actions-rust-lang/setup-rust-toolchain@v1.14.0
>>>>>>> b890a330
        with:
          toolchain: nightly
      - uses: mozilla-actions/sccache-action@v0.0.9
      - name: Install cargo-docs-rs
        uses: dtolnay/install@cargo-docs-rs
      - run: cargo docs-rs --locked

  features:
    runs-on: ubuntu-24.04
    steps:
<<<<<<< HEAD
      - uses: actions/checkout@v4
      - name: Install system dependencies
        run: |
          sudo apt-get update
          sudo apt-get -y install libsqlite3-dev
      - uses: actions-rust-lang/setup-rust-toolchain@v1.13.0
=======
      - uses: actions/checkout@v5
      - uses: ./.github/actions/install-deps
      - uses: actions-rust-lang/setup-rust-toolchain@v1.14.0
>>>>>>> b890a330
      - uses: mozilla-actions/sccache-action@v0.0.9
      - name: cargo install cargo-hack
        uses: taiki-e/install-action@cargo-hack
      - name: cargo hack test sdk
        # Doesn't test all combination of features, but the space is becoming too large and it takes
        # too long
<<<<<<< HEAD
        run: cargo hack --each-feature test --locked -p astarte-device-sdk
=======
        run: cargo hack --each-feature test --locked -p "$MAIN_PACKAGE"
>>>>>>> b890a330
  minimal-versions:
    runs-on: ubuntu-24.04
    steps:
      - uses: actions/checkout@v5
      - uses: ./.github/actions/install-deps
      - name: install rust stable
<<<<<<< HEAD
        uses: actions-rust-lang/setup-rust-toolchain@v1.13.0
      - name: install rust nightly
        uses: actions-rust-lang/setup-rust-toolchain@v1.13.0
=======
        uses: actions-rust-lang/setup-rust-toolchain@v1.14.0
      - name: install rust nightly
        uses: actions-rust-lang/setup-rust-toolchain@v1.14.0
>>>>>>> b890a330
        with:
          toolchain: nightly
      - uses: mozilla-actions/sccache-action@v0.0.9
      - uses: taiki-e/install-action@v2.49.43
        with:
          tool: cargo-hack,cargo-minimal-versions
      - run: rustup default stable
      - name: Check minimal versions
        run: cargo minimal-versions check --workspace --ignore-private --detach-path-deps=skip-exact --direct
  msrv:
    runs-on: ubuntu-24.04
    strategy:
      matrix:
        msrv: [1.78]
    name: msrv / ${{ matrix.msrv }}
    steps:
<<<<<<< HEAD
      - uses: actions/checkout@v4
      - name: Install system dependencies
        run: |
          sudo apt update
          sudo apt-get -y install libsqlite3-dev
      - uses: actions-rust-lang/setup-rust-toolchain@v1.13.0
=======
      - uses: actions/checkout@v5
      - uses: ./.github/actions/install-deps
      - uses: actions-rust-lang/setup-rust-toolchain@v1.14.0
>>>>>>> b890a330
        with:
          toolchain: ${{ matrix.msrv }}
      - uses: mozilla-actions/sccache-action@v0.0.9
      - uses: taiki-e/install-action@cargo-hack
      - name: cargo +${{ matrix.msrv }} check
        run: cargo +${{ matrix.msrv }} hack --no-dev-deps check --all-features -p "$MAIN_PACKAGE"
  # Run semver-check on release branch push or PR
  semver:
    if: startsWith(github.base_ref, 'release-') || startsWith(github.ref, 'release-')
    runs-on: ubuntu-24.04
    steps:
<<<<<<< HEAD
      - uses: actions/checkout@v4
      - uses: actions-rust-lang/setup-rust-toolchain@v1.13.0
=======
      - uses: actions/checkout@v5
      - uses: actions-rust-lang/setup-rust-toolchain@v1.14.0
>>>>>>> b890a330
      - uses: mozilla-actions/sccache-action@v0.0.9
      - name: Check library API semver breakages
        uses: obi1kenobi/cargo-semver-checks-action@v2
        with:
          release-type: patch
  # Check that the create can be compiled with only the packaged files
  for-publish:
    name: stable / for-publish
    runs-on: ubuntu-24.04
    steps:
<<<<<<< HEAD
      - uses: actions/checkout@v4
      - name: Install system dependencies
        run: |
          sudo apt update
          sudo apt-get -y install libsqlite3-dev
      - uses: actions-rust-lang/setup-rust-toolchain@v1.13.0
=======
      - uses: actions/checkout@v5
      - uses: ./.github/actions/install-deps
      - uses: actions-rust-lang/setup-rust-toolchain@v1.14.0
>>>>>>> b890a330
      - uses: mozilla-actions/sccache-action@v0.0.9
      - run: ./scripts/check-for-publish.sh<|MERGE_RESOLUTION|>--- conflicted
+++ resolved
@@ -36,48 +36,25 @@
   fmt:
     runs-on: ubuntu-24.04
     steps:
-<<<<<<< HEAD
-      - uses: actions/checkout@v4
-      - uses: actions-rust-lang/setup-rust-toolchain@v1.13.0
-=======
       - uses: actions/checkout@v5
       - uses: actions-rust-lang/setup-rust-toolchain@v1.14.0
->>>>>>> b890a330
       - name: Check formatting
         run: cargo fmt --check --all
   clippy:
     runs-on: ubuntu-24.04
     steps:
-<<<<<<< HEAD
-      - uses: actions/checkout@v4
-      - name: Install system dependencies
-        run: |
-          sudo apt-get update
-          sudo apt-get -y install libsqlite3-dev
-      - uses: actions-rust-lang/setup-rust-toolchain@v1.13.0
-=======
       - uses: actions/checkout@v5
       - uses: ./.github/actions/install-deps
       - uses: actions-rust-lang/setup-rust-toolchain@v1.14.0
->>>>>>> b890a330
       - uses: mozilla-actions/sccache-action@v0.0.9
       - name: cargo clippy
         run: cargo clippy --locked --all-targets --all-features --workspace
   doc:
     runs-on: ubuntu-24.04
     steps:
-<<<<<<< HEAD
-      - uses: actions/checkout@v4
-      - name: Install system dependencies
-        run: |
-          sudo apt-get update
-          sudo apt-get -y install libsqlite3-dev
-      - uses: actions-rust-lang/setup-rust-toolchain@v1.13.0
-=======
       - uses: actions/checkout@v5
       - uses: ./.github/actions/install-deps
       - uses: actions-rust-lang/setup-rust-toolchain@v1.14.0
->>>>>>> b890a330
         with:
           toolchain: nightly
       - uses: mozilla-actions/sccache-action@v0.0.9
@@ -88,44 +65,25 @@
   features:
     runs-on: ubuntu-24.04
     steps:
-<<<<<<< HEAD
-      - uses: actions/checkout@v4
-      - name: Install system dependencies
-        run: |
-          sudo apt-get update
-          sudo apt-get -y install libsqlite3-dev
-      - uses: actions-rust-lang/setup-rust-toolchain@v1.13.0
-=======
       - uses: actions/checkout@v5
       - uses: ./.github/actions/install-deps
       - uses: actions-rust-lang/setup-rust-toolchain@v1.14.0
->>>>>>> b890a330
       - uses: mozilla-actions/sccache-action@v0.0.9
       - name: cargo install cargo-hack
         uses: taiki-e/install-action@cargo-hack
       - name: cargo hack test sdk
         # Doesn't test all combination of features, but the space is becoming too large and it takes
         # too long
-<<<<<<< HEAD
-        run: cargo hack --each-feature test --locked -p astarte-device-sdk
-=======
         run: cargo hack --each-feature test --locked -p "$MAIN_PACKAGE"
->>>>>>> b890a330
   minimal-versions:
     runs-on: ubuntu-24.04
     steps:
       - uses: actions/checkout@v5
       - uses: ./.github/actions/install-deps
       - name: install rust stable
-<<<<<<< HEAD
-        uses: actions-rust-lang/setup-rust-toolchain@v1.13.0
-      - name: install rust nightly
-        uses: actions-rust-lang/setup-rust-toolchain@v1.13.0
-=======
         uses: actions-rust-lang/setup-rust-toolchain@v1.14.0
       - name: install rust nightly
         uses: actions-rust-lang/setup-rust-toolchain@v1.14.0
->>>>>>> b890a330
         with:
           toolchain: nightly
       - uses: mozilla-actions/sccache-action@v0.0.9
@@ -142,18 +100,9 @@
         msrv: [1.78]
     name: msrv / ${{ matrix.msrv }}
     steps:
-<<<<<<< HEAD
-      - uses: actions/checkout@v4
-      - name: Install system dependencies
-        run: |
-          sudo apt update
-          sudo apt-get -y install libsqlite3-dev
-      - uses: actions-rust-lang/setup-rust-toolchain@v1.13.0
-=======
       - uses: actions/checkout@v5
       - uses: ./.github/actions/install-deps
       - uses: actions-rust-lang/setup-rust-toolchain@v1.14.0
->>>>>>> b890a330
         with:
           toolchain: ${{ matrix.msrv }}
       - uses: mozilla-actions/sccache-action@v0.0.9
@@ -165,13 +114,8 @@
     if: startsWith(github.base_ref, 'release-') || startsWith(github.ref, 'release-')
     runs-on: ubuntu-24.04
     steps:
-<<<<<<< HEAD
-      - uses: actions/checkout@v4
-      - uses: actions-rust-lang/setup-rust-toolchain@v1.13.0
-=======
       - uses: actions/checkout@v5
       - uses: actions-rust-lang/setup-rust-toolchain@v1.14.0
->>>>>>> b890a330
       - uses: mozilla-actions/sccache-action@v0.0.9
       - name: Check library API semver breakages
         uses: obi1kenobi/cargo-semver-checks-action@v2
@@ -182,17 +126,8 @@
     name: stable / for-publish
     runs-on: ubuntu-24.04
     steps:
-<<<<<<< HEAD
-      - uses: actions/checkout@v4
-      - name: Install system dependencies
-        run: |
-          sudo apt update
-          sudo apt-get -y install libsqlite3-dev
-      - uses: actions-rust-lang/setup-rust-toolchain@v1.13.0
-=======
       - uses: actions/checkout@v5
       - uses: ./.github/actions/install-deps
       - uses: actions-rust-lang/setup-rust-toolchain@v1.14.0
->>>>>>> b890a330
       - uses: mozilla-actions/sccache-action@v0.0.9
       - run: ./scripts/check-for-publish.sh