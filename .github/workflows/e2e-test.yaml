--- conflicted
+++ resolved
@@ -55,11 +55,7 @@
       - name: Install stable
         uses: dtolnay/rust-toolchain@stable
       - name: Install sccache-cache
-<<<<<<< HEAD
-        uses: mozilla-actions/sccache-action@v0.0.3
-=======
         uses: mozilla-actions/sccache-action@v0.0.4
->>>>>>> 2e393a12
       - name: Run test
         run: |
           cargo e2e-test