--- conflicted
+++ resolved
@@ -1,3 +1,23 @@
+<!--
+This file is part of Astarte.
+
+Copyright 2025 SECO Mind Srl
+
+Licensed under the Apache License, Version 2.0 (the "License");
+you may not use this file except in compliance with the License.
+You may obtain a copy of the License at
+
+   http://www.apache.org/licenses/LICENSE-2.0
+
+Unless required by applicable law or agreed to in writing, software
+distributed under the License is distributed on an "AS IS" BASIS,
+WITHOUT WARRANTIES OR CONDITIONS OF ANY KIND, either express or implied.
+See the License for the specific language governing permissions and
+limitations under the License.
+
+SPDX-License-Identifier: Apache-2.0
+-->
+
 # Changelog
 
 All notable changes to this project will be documented in this file.
@@ -5,30 +25,6 @@
 The format is based on [Keep a Changelog](https://keepachangelog.com/en/1.0.0/), and this project
 adheres to [Semantic Versioning](https://semver.org/spec/v2.0.0.html).
 
-<<<<<<< HEAD
-## [0.9.6] - 2025-03-06
-
-### Changed
-
-- Use a default CryptoProvider when defining a Tls configuration
-  [#425](https://github.com/astarte-platform/astarte-device-sdk-rust/pull/425).
-
-## [0.9.5] - 2025-03-04
-
-### Changed
-
-- Update `rumqttc` and `rustls` dependencies [#423]
-- Drop `openssl` as a dependency and deprecate the feature [#423]
-
-### Fixed
-
-- Fix a bug in the MQTT connection that will wait for the keep-alive timeout before connecting
-  [#403]
-
-[#423]: https://github.com/astarte-platform/astarte-device-sdk-rust/pull/423
-
-## [0.9.4] - 2025-02-27
-=======
 ## [0.8.6] - 2025-06-06
 
 ### Changed
@@ -37,7 +33,29 @@
   [#461](https://github.com/astarte-platform/astarte-device-sdk-rust/pull/461)
 - Box the GrpcError::Status code since the object is too big to return on the stack
   [#466](https://github.com/astarte-platform/astarte-device-sdk-rust/pull/466)
->>>>>>> 3e485731
+
+## [0.9.6] - 2025-03-06
+
+### Changed
+
+- Use a default CryptoProvider when defining a Tls configuration
+  [#425](https://github.com/astarte-platform/astarte-device-sdk-rust/pull/425).
+
+## [0.9.5] - 2025-03-04
+
+### Changed
+
+- Update `rumqttc` and `rustls` dependencies [#423]
+- Drop `openssl` as a dependency and deprecate the feature [#423]
+
+### Fixed
+
+- Fix a bug in the MQTT connection that will wait for the keep-alive timeout before connecting
+  [#403]
+
+[#423]: https://github.com/astarte-platform/astarte-device-sdk-rust/pull/423
+
+## [0.9.4] - 2025-02-27
 
 ## [0.8.5] - 2025-02-27
 
