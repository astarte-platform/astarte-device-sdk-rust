--- conflicted
+++ resolved
@@ -5,8 +5,7 @@
 The format is based on [Keep a Changelog](https://keepachangelog.com/en/1.0.0/), and this project
 adheres to [Semantic Versioning](https://semver.org/spec/v2.0.0.html).
 
-<<<<<<< HEAD
-## [Unreleased]
+## [0.10.0] - Unreleased
 
 ### Added
 
@@ -16,7 +15,7 @@
 ### Changed
 
 - Bump MSRV to 1.78.0 [#395](https://github.com/astarte-platform/astarte-device-sdk-rust/pull/395).
-=======
+
 ## [0.9.6] - 2025-03-06
 
 ### Changed
@@ -48,7 +47,6 @@
 
 - On reconnection send only device properties that are currently in the introspection
   [#413](https://github.com/astarte-platform/astarte-device-sdk-rust/pull/413/)
->>>>>>> 84912b6b
 
 ## [0.9.3] - 2025-01-24
 
