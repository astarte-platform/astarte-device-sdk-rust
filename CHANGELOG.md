--- conflicted
+++ resolved
@@ -4,10 +4,16 @@
 The format is based on [Keep a Changelog](https://keepachangelog.com/en/1.0.0/),
 and this project adheres to [Semantic Versioning](https://semver.org/spec/v2.0.0.html).
 
-<<<<<<< HEAD
 ## Unreleased
 ## Changed
 - `MqttConfig` now receives `Into<String>` instead of `&str`
+
+## [0.6.3] - 2024-02-13
+
+## [0.5.2] - 2024-01-30
+### Added
+- Expose the MQTT connection timeout option.
+
 
 ## [0.7.0] - 2024-01-22
 ### Added
@@ -29,13 +35,6 @@
 - Improve the errors with more contexts.
 - Remove the deprecated and unused Errors.
 - Pass `AsRef<Path>` for paths instead of `&str`.
-=======
-## [0.6.3] - 2024-02-13
-
-## [0.5.2] - 2024-01-30
-### Added
-- Expose the MQTT connection timeout option.
->>>>>>> 4c6475ac
 
 ## [0.6.2] - 2023-10-19
 ### Fixed
@@ -51,13 +50,10 @@
 - Deserialize mixed integer BSON arrays from Astarte to the type specified in
   the interface (longinteger and integer)
 
-<<<<<<< HEAD
 ### Deprecated
 - Added a warning to the `AstarteDeviceSdk::get_property` method to use the
   `PropAccess` trait instead
 
-=======
->>>>>>> 4c6475ac
 ## [0.6.0] - 2023-07-05
 ### Added
 - Support for different case conventions on `AstarteAggregate` derive macro
