--- conflicted
+++ resolved
@@ -25,14 +25,13 @@
 The format is based on [Keep a Changelog](https://keepachangelog.com/en/1.0.0/), and this project
 adheres to [Semantic Versioning](https://semver.org/spec/v2.0.0.html).
 
-<<<<<<< HEAD
-## [0.10.4] - 2025-09-19
-
-### Changed
-
-- Forward port release v0.9.9
-  [#516](https://github.com/astarte-platform/astarte-device-sdk-rust/pull/516)
-=======
+## [Unreleased]
+
+### Fixed
+
+- Forward port changes relese v0.9.10
+  [#526](https://github.com/astarte-platform/astarte-device-sdk-rust/pull/526)
+
 ## [v0.9.10] - 2025-11-12
 
 ### Fixed
@@ -41,7 +40,13 @@
   [#528](https://github.com/astarte-platform/astarte-device-sdk-rust/pull/528)
 - Fix the resend process after a reconnection
   [#523](https://github.com/astarte-platform/astarte-device-sdk-rust/pull/523)
->>>>>>> b6c5b300
+
+## [0.10.4] - 2025-09-19
+
+### Changed
+
+- Forward port release v0.9.9
+  [#516](https://github.com/astarte-platform/astarte-device-sdk-rust/pull/516)
 
 ## [v0.9.9] - 2025-09-18
 
