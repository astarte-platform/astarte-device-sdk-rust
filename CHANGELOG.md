--- conflicted
+++ resolved
@@ -4,7 +4,10 @@
 The format is based on [Keep a Changelog](https://keepachangelog.com/en/1.0.0/),
 and this project adheres to [Semantic Versioning](https://semver.org/spec/v2.0.0.html).
 
-<<<<<<< HEAD
+## [0.5.4] - 2024-05-22
+### Fixed
+- Purge property deletes only the server property [#342](https://github.com/astarte-platform/astarte-device-sdk-rust/pull/342)
+
 ## [0.6.5] - 2024-04-08
 ### Fixed
 - Delete all interface's properties, using the correct mapping, when an
@@ -12,11 +15,6 @@
   [#313](https://github.com/astarte-platform/astarte-device-sdk-rust/pull/313)
 
 ## [0.6.4] - 2024-03-20
-=======
-## [0.5.4] - 2024-05-22
-### Fixed
-- Purge property deletes only the server property [#342](https://github.com/astarte-platform/astarte-device-sdk-rust/pull/342)
->>>>>>> 48b5819a
 
 ## [0.5.3] - 2024-03-20
 ### Added
