<!--
This file is part of Astarte.

Copyright 2025 SECO Mind Srl

Licensed under the Apache License, Version 2.0 (the "License");
you may not use this file except in compliance with the License.
You may obtain a copy of the License at

   http://www.apache.org/licenses/LICENSE-2.0

Unless required by applicable law or agreed to in writing, software
distributed under the License is distributed on an "AS IS" BASIS,
WITHOUT WARRANTIES OR CONDITIONS OF ANY KIND, either express or implied.
See the License for the specific language governing permissions and
limitations under the License.

SPDX-License-Identifier: Apache-2.0
-->

# Changelog

All notable changes to this project will be documented in this file.

The format is based on [Keep a Changelog](https://keepachangelog.com/en/1.0.0/), and this project
adheres to [Semantic Versioning](https://semver.org/spec/v2.0.0.html).

<<<<<<< HEAD
## [0.9.8] - 2025-08-01

### Fixed

- Mark object messages as sent in stored messages [#495]
=======
## [0.10.3] - Unreleased

### Changed

- Use a pool for the SQLite connections instead of thread local variables
  [#489](https://github.com/astarte-platform/astarte-device-sdk-rust/pull/489)

## [0.10.2] - 2025-07-11

### Fixed

- Allow serializing and deserializing the `Size` enum.
  [#483](https://github.com/astarte-platform/astarte-device-sdk-rust/pull/483)

## [0.10.1] - 2025-07-02

### Fixed

- Avoid panicking when modifying the capacity for volatile retention memory
  [#478](https://github.com/astarte-platform/astarte-device-sdk-rust/pull/478).

## [0.10.0] - 2025-06-20

### Added

- Introduce `webpki` feature to use Mozilla webpki root certificates rather than the native ones
  [#396](https://github.com/astarte-platform/astarte-device-sdk-rust/pull/396).
- Implement PropertyAccess using the Astarte MessageHub
  [#399](https://github.com/astarte-platform/astarte-device-sdk-rust/pull/399)
- Add the AstarteObject struct for Object Datastream [#430].
- Allow setting the sqlite database size
  [#455](https://github.com/astarte-platform/astarte-device-sdk-rust/pull/455).
- Implement Display for the AstarteData
  [#462](https://github.com/astarte-platform/astarte-device-sdk-rust/pull/462)
- Allow setting the maximum number of items for the retention
  [#463](https://github.com/astarte-platform/astarte-device-sdk-rust/pull/463).

### Changed

- Bump MSRV to 1.78.0 [#395](https://github.com/astarte-platform/astarte-device-sdk-rust/pull/395).
- Update MessageHub proto definition to be compatible with the Astarte MessageHub v0.8
  [#429](https://github.com/astarte-platform/astarte-device-sdk-rust/pull/429)
- Rename the AstarteAggregate derive macro to IntoAstarteObject [#430].
- Remove the AstarteAggregate trait in favor of the AstarteObject [#430].
- Change the send_object client methods to receive an AstarteObject argument [#430].
- Return the timestamp received from the Astarte MessageHub
  [#439](https://github.com/astarte-platform/astarte-device-sdk-rust/pull/439)
- Create a `Double` struct to make sure the `AstarteData::Double` is always a valid float.
  [#459](https://github.com/astarte-platform/astarte-device-sdk-rust/pull/459)
- Rename `AstarteType` into `AstarteData`.
  [#460](https://github.com/astarte-platform/astarte-device-sdk-rust/pull/460)

[#430]: (https://github.com/astarte-platform/astarte-device-sdk-rust/pull/430)
>>>>>>> 60bb08d0

## [0.9.7] - 2025-06-12

## [0.8.6] - 2025-06-06

### Changed

- Update documentation, examples and readme.
  [#461](https://github.com/astarte-platform/astarte-device-sdk-rust/pull/461)
- Box the GrpcError::Status code since the object is too big to return on the stack
  [#466](https://github.com/astarte-platform/astarte-device-sdk-rust/pull/466)

## [0.9.6] - 2025-03-06

### Changed

- Use a default CryptoProvider when defining a Tls configuration
  [#425](https://github.com/astarte-platform/astarte-device-sdk-rust/pull/425).

## [0.9.5] - 2025-03-04

### Changed

- Update `rumqttc` and `rustls` dependencies [#423]
- Drop `openssl` as a dependency and deprecate the feature [#423]

### Fixed

- Fix a bug in the MQTT connection that will wait for the keep-alive timeout before connecting
  [#403]

[#423]: https://github.com/astarte-platform/astarte-device-sdk-rust/pull/423

## [0.9.4] - 2025-02-27

## [0.8.5] - 2025-02-27

## [0.7.5] - 2025-02-27

### Fixed

- On reconnection send only device properties that are currently in the introspection
  [#413](https://github.com/astarte-platform/astarte-device-sdk-rust/pull/413/)

## [0.9.3] - 2025-01-24

### Fixed

- Update `rumqttc` to fix a bug in the MQTT unsubscribe [#403]

### Changed

- Bump `rustls` and related dependencies to version `0.23` [#403]

[#403]: https://github.com/astarte-platform/astarte-device-sdk-rust/pull/403

## [0.9.2] - 2024-11-04

### Fixed

- Send purge device properties when `session_present` is fault
  [#390](https://github.com/astarte-platform/astarte-device-sdk-rust/pull/390)

## [0.9.1] - 2024-09-25

### Changed

- Generate the certificate using `rcgen` from `rustls`.
  [#384](https://github.com/astarte-platform/astarte-device-sdk-rust/pull/384)

## [0.9.0] - 2024-09-24

### Added

- Update the Dynamic Introspection to support adding or removing interfaces from a MessageHub Node
  [#330](https://github.com/astarte-platform/astarte-device-sdk-rust/issues/330)
- Implement the retention stored for the `SqliteStore` and the volatile with an in memory structure.
  [#363](https://github.com/astarte-platform/astarte-device-sdk-rust/pull/363)

### Changed

- Use Empty type rather than Node to detach a Node
  [#340](https://github.com/astarte-platform/astarte-device-sdk-rust/pull/340/).
- Handle the new return type of the Attach rpc, `MessageHubEvent`, which can either be an error or
  an Astarte message [#362](https://github.com/astarte-platform/astarte-device-sdk-rust/pull/362)
- Retrieve the Node ID information from the grpc metadata also for the Attach rpc
  [#372](https://github.com/astarte-platform/astarte-device-sdk-rust/pull/372).

## [0.8.4] - 2024-09-11

### Changed

- Improve the rendering of the documentation on docs.rs, showing all the features and which one
  needs to be activated for a specific item.

## [0.8.3] - 2024-08-22

### Changed

- Derive `Clone` for the MQTT `Credential` enum
  [#369](https://github.com/astarte-platform/astarte-device-sdk-rust/pull/369)

## [0.8.2] - 2024-05-29

## [0.7.4] - 2024-05-27

## [0.6.6] - 2024-05-27

## [0.5.4] - 2024-05-22

### Fixed

- Purge property deletes only the server property
  [#342](https://github.com/astarte-platform/astarte-device-sdk-rust/pull/342)

## [0.8.1] - 2024-05-03

### Fixed

- Correct the interfaces iterator logic to send the correct device introspection
  [#334](https://github.com/astarte-platform/astarte-device-sdk-rust/pull/334)

## [0.8.0] - 2024-04-29

### Added

- Introduce Node ID into gRPC metadata.
- Add one or more interfaces at once with `extend_interfaces`
  [#293](https://github.com/astarte-platform/astarte-device-sdk-rust/pull/293)
- Add a method `unset` to unset a property
  [#296](https://github.com/astarte-platform/astarte-device-sdk-rust/pull/296)
- Return values for the `DynamicIntrospection` to check if/which interface where added/removed
  [#326](https://github.com/astarte-platform/astarte-device-sdk-rust/pull/326)

### Changed

- Rename the enum `Aggregation` into `Value`
  [#296](https://github.com/astarte-platform/astarte-device-sdk-rust/pull/296)
- Move the `AstarteType::Unset` to the `Value::Unset` for the astarte event
  [#296](https://github.com/astarte-platform/astarte-device-sdk-rust/pull/296)
- Separate the `AstarteDeviceSdk` into `DeviceClient` and `DeviceConnection`
  [#311](https://github.com/astarte-platform/astarte-device-sdk-rust/pull/311)

## [0.7.3] - 2024-04-09

## [0.6.5] - 2024-04-08

### Fixed

- Delete all interface's properties, using the correct mapping, when an interface is removed
  [#313](https://github.com/astarte-platform/astarte-device-sdk-rust/pull/313)

## [0.7.2] - 2024-03-21

### Fixed

- Handle Unset from gRPC correctly

## [0.6.4] - 2024-03-20

## [0.5.3] - 2024-03-20

### Added

- Add semver-check for release

### Fixed

- Property reliability as Unique

## [0.7.1] - 2024-02-16

## Changed

- `MqttConfig` now receives `Into<String>` instead of `&str`
- Bump MSRV to 1.72.0.

## [0.6.3] - 2024-02-13

## [0.5.2] - 2024-01-30

### Added

- Expose the MQTT connection timeout option.

## [0.7.0] - 2024-01-22

### Added

- Handle MQTT connection errors by trying to reconnect.
- Make the reconnection attempt wait with an exponential back-off.
- Trait `PropAccess` to access the stored properties from the `AstarteDeviceSdk`.
- Trait `FromEvent` to convert a generic object aggregate into a Rust struct.
- Implementation of the connection over GRPC to the message hub.

### Changed

- Return a channel for the events when creating a device SDK.
- Make handle event loop block to handle the events.
- Create a shareable struct (`Arc`) of the `AstarteDeviceSdk` to not clone the device id and realm.
- Make the `DynError` trait bound shareable across threads.
- Added ownership field to the `StoredProp` struct.
- The `PropertyStore::store_prop` now receives the `StoredProp` struct.
- Improve the errors with more contexts.
- Remove the deprecated and unused Errors.
- Pass `AsRef<Path>` for paths instead of `&str`.

## [0.6.2] - 2023-10-19

### Fixed

- Allow escaped character in the `Interface` description and documentation.

## [0.6.1] - 2023-10-02

### Added

- Check if an interface exists and the type is the same of the value passed/received when sending or
  receiving data from Astarte.

### Fixed

- Unset of property send empty buffer instead of document with null value.
- Deserialize mixed integer BSON arrays from Astarte to the type specified in the interface
  (longinteger and integer)

### Deprecated

- Added a warning to the `AstarteDeviceSdk::get_property` method to use the `PropAccess` trait
  instead

## [0.6.0] - 2023-07-05

### Added

- Support for different case conventions on `AstarteAggregate` derive macro
  ([#126](https://github.com/astarte-platform/astarte-device-sdk-rust/issues/126)).
- Add support to store properties in volatile memory using `MemoryStore` if no database is provided.
- Make `AstarteDeviceSdk` generic over the storage type.
- Provide type aliases for `AstarteDeviceSdk` with `MemoryStore` and `SqliteStore`.

### Changed

- Expose `pairing::PairingError` to public visibility.
- Bump `MSRV` to 1.66.1.
- The `AstartDeviceSdk` now requires an owned `AstarteOptions` instance.
- Rename the main error in `Error` and give the other errors more specific names.
- Mark all errors as `#[non_exhaustive]`.
- Renamed the `AstarteSqliteDatabase` into `SqliteStore`.
- Added a new `AstarteType` for a generic `EmptyArray`.

### Fixed

- Solve a panic when deserializing an empty BSON array.

## [0.5.1] - 2023-02-06

### Fixed

- Lock version of flate2 to support rust v1.59.

## [0.5.0] - 2023-02-01

### Added

- Initial Astarte Device SDK release.<|MERGE_RESOLUTION|>--- conflicted
+++ resolved
@@ -25,19 +25,20 @@
 The format is based on [Keep a Changelog](https://keepachangelog.com/en/1.0.0/), and this project
 adheres to [Semantic Versioning](https://semver.org/spec/v2.0.0.html).
 
-<<<<<<< HEAD
-## [0.9.8] - 2025-08-01
-
-### Fixed
-
-- Mark object messages as sent in stored messages [#495]
-=======
 ## [0.10.3] - Unreleased
 
 ### Changed
 
 - Use a pool for the SQLite connections instead of thread local variables
   [#489](https://github.com/astarte-platform/astarte-device-sdk-rust/pull/489)
+
+## [0.9.8] - 2025-08-01
+
+### Fixed
+
+- Mark object messages as sent in stored messages [#495]
+
+[#495](https://github.com/astarte-platform/astarte-device-sdk-rust/pull/495).
 
 ## [0.10.2] - 2025-07-11
 
@@ -85,7 +86,6 @@
   [#460](https://github.com/astarte-platform/astarte-device-sdk-rust/pull/460)
 
 [#430]: (https://github.com/astarte-platform/astarte-device-sdk-rust/pull/430)
->>>>>>> 60bb08d0
 
 ## [0.9.7] - 2025-06-12
 
