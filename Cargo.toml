--- conflicted
+++ resolved
@@ -6,12 +6,8 @@
 
 [package]
 name = "astarte-device-sdk"
-<<<<<<< HEAD
 version = { workspace = true }
 categories = ["embedded", "api-bindings"]
-=======
-version = "0.6.2"
->>>>>>> 30610814
 documentation = "https://docs.rs/astarte-device-sdk"
 edition = { workspace = true }
 exclude = { workspace = true }
@@ -36,7 +32,7 @@
 license = "Apache-2.0"
 repository = "https://github.com/astarte-platform/astarte-device-sdk-rust"
 rust-version = "1.66.1"
-version = "0.6.1"
+version = "0.6.2"
 exclude = [".github"]
 
 # See more keys and their definitions at https://doc.rust-lang.org/cargo/reference/manifest.html
@@ -46,7 +42,6 @@
 harness = false
 
 [dependencies]
-<<<<<<< HEAD
 astarte-device-sdk-derive = { workspace = true, optional = true }
 async-trait = { workspace = true }
 base64 = { workspace = true }
@@ -83,55 +78,13 @@
 mockall = { workspace = true }
 tempfile = { workspace = true }
 tokio = { workspace = true, features = ["rt", "rt-multi-thread"] }
-=======
-astarte-device-sdk-derive = { version = "0.6.2", optional = true, path = "./astarte-device-sdk-derive" }
-async-trait = "0.1.2"
-base64 = "0.21.0"
-bson = { version = "2.1.0", features = ["chrono-0_4"] }
-chrono = { version = "0.4.14", features = ["serde"] }
-ecdsa = { version = "0.16.7", features = ["sha2"] }
-flate2 = "1.0.0"
-http = "0.2.0"
-itertools = "0.11.0"
-log = "0.4.14"
-openssl = { version = "0.10.46", optional = true }
-p384 = "0.13.0"
-rand_core = { version = "0.6.4", features = ["getrandom"] }
-reqwest = { version = "0.11.0", features = ["json", "rustls-tls"] }
-rumqttc = "0.21.0"
-rustls = { version = "0.20.1", features = ["dangerous_configuration"] }
-rustls-native-certs = "0.6.0"
-rustls-pemfile = "1.0.0"
-serde = { version = "1.0.132", features = ["derive"] }
-serde_json = "1.0.73"
-sqlx = { version = "0.6.0", features = ["runtime-tokio-rustls", "sqlite", "macros", "offline", "migrate"] }
-thiserror = "1.0.30"
-tokio = { version = "1.18.0", features = ["parking_lot", "macros"] }
-url = "2.2.2"
-uuid = { version = "1.0.0", features = ["v5", "v4"] }
-webpki = "0.22.0"
-x509-cert = { version = "0.2.2", features = ["builder"] }
-
-[dev-dependencies]
-astarte-device-sdk-derive = { path = "./astarte-device-sdk-derive" }
-criterion = "0.5.1"
-env_logger = "0.10.0"
-mockall = "0.11.4"
-structopt = "0.3.26"
-tempfile = "3.6.0"
->>>>>>> 30610814
-
-[dev-dependencies.cargo-husky]
-version = "1.5.0"
-default-features = false # Disable features which are enabled by default
-features = ["precommit-hook", "run-cargo-test", "run-cargo-clippy", "run-cargo-fmt"]
 
 [features]
 derive = ["dep:astarte-device-sdk-derive"]
 openssl = ["dep:openssl"]
 
 [workspace.dependencies]
-astarte-device-sdk-derive = { version = "0.6.1", path = "./astarte-device-sdk-derive" }
+astarte-device-sdk-derive = { version = "0.6.2", path = "./astarte-device-sdk-derive" }
 async-trait = "0.1.2"
 base64 = "0.21.0"
 bson = "2.1.0"
