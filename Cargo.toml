# This file is part of Astarte.
#
# Copyright 2022 - 2025 SECO Mind Srl
#
# SPDX-License-Identifier: CC0-1.0

[package]
name = "astarte-device-sdk"
version = { workspace = true }
categories = ["embedded", "api-bindings"]
documentation = "https://docs.rs/astarte-device-sdk"
edition = { workspace = true }
homepage = { workspace = true }
include = [
  "/LICENSES",
  "/examples",
  "/migrations",
  "/docs",
  "/queries",
  "/src",
  "/CHANGELOG.md",
  "/LICENSE",
  "/README.md",
  "!*.sqlite*",
]
keywords = ["sdk", "iot", "astarte"]
license = { workspace = true }
readme = "README.md"
repository = { workspace = true }
rust-version = { workspace = true }
description = "A library that provides communication and pairing primitives to an Astarte Cluster"

[workspace]
resolver = "2"
members = [
  "astarte-device-sdk-derive",
  "astarte-device-sdk-mock",
  "e2e-test",
]

# See more keys and their definitions at https://doc.rust-lang.org/cargo/reference/manifest.html

[workspace.package]
version = "0.9.6"
edition = "2021"
homepage = "https://astarte.cloud/"
license = "Apache-2.0"
repository = "https://github.com/astarte-platform/astarte-device-sdk-rust"
rust-version = "1.78.0"

[dependencies]
astarte-device-sdk-derive = { workspace = true, optional = true }
astarte-message-hub-proto = { workspace = true, optional = true }
base64 = { workspace = true }
bson = { workspace = true, features = ["chrono-0_4"] }
bytes = { workspace = true }
chrono = { workspace = true, features = ["serde"] }
flate2 = { workspace = true }
flume = { workspace = true, features = ["async"] }
futures = { workspace = true }
http = { workspace = true }
itertools = { workspace = true }
<<<<<<< HEAD
openssl = { workspace = true, optional = true }
=======
once_cell = { workspace = true }
>>>>>>> 84912b6b
rand_core = { workspace = true, features = ["getrandom"] }
# Use aws-lc-rs to support all PrivateKey types
rcgen = { workspace = true, default-features = false, features = ["pem", "crypto", "aws_lc_rs"] }
reqwest = { workspace = true, default-features = false, features = ["http2", "charset", "json", "rustls-tls-native-roots-no-provider"] }
rumqttc = { workspace = true, features = ["use-rustls"] }
rusqlite = { workspace = true }
rustls = { workspace = true }
rustls-native-certs = { workspace = true }
rustls-pemfile = { workspace = true }
# Required by rumqttc even if not used
rustls-webpki = { workspace = true, default-features = false, features = ["std", "aws_lc_rs"] }
serde = { workspace = true, features = ["derive"] }
serde_json = { workspace = true }
sync_wrapper = { workspace = true }
thiserror = { workspace = true }
tokio = { workspace = true, features = ["rt", "parking_lot", "macros", "fs"] }
tracing = { workspace = true }
url = { workspace = true, features = ["serde"] }
uuid = { workspace = true, features = ["v4", "v5"] }
<<<<<<< HEAD
webpki-roots = { workspace = true, optional = true }
=======

# Transitive dependency
ahash = { workspace = true }
litemap = { workspace = true }
time = { workspace = true }
zerofrom = { workspace = true }

[target.'cfg(macos)'.dependencies]
reqwest = { workspace = true, features = ["macos-system-configuration"] }
>>>>>>> 84912b6b

[dev-dependencies]
astarte-device-sdk-derive = { workspace = true }
async-trait = { workspace = true }
color-eyre = { workspace = true }
env_logger = { workspace = true }
mockall = { workspace = true }
mockito = { workspace = true }
pretty_assertions = { workspace = true }
rcgen = { workspace = true, features = ["pem", "x509-parser"] }
tempfile = { workspace = true }
tokio = { workspace = true, features = ["rt-multi-thread", "signal"] }
tokio-stream = { workspace = true, features = ["net"] }
tracing-subscriber = { workspace = true }

[features]
default = ["interface-strict", "sqlite-trace", "tokio-multi-thread"]
derive = ["dep:astarte-device-sdk-derive"]
interface-doc = []
interface-strict = []
message-hub = ["dep:astarte-message-hub-proto"]
# Deprecated in and should be removed in next  release
openssl = []
sqlite-trace = ["rusqlite/trace"]
tokio-multi-thread = ["tokio/rt-multi-thread"]
webpki = ["webpki-roots"]

[package.metadata.docs.rs]
all-features = true
rustc-args = ["--cfg=docsrs"]

[workspace.dependencies]
<<<<<<< HEAD
astarte-device-sdk = { path = "./", version = "=0.9.3" }
astarte-device-sdk-derive = { version = "=0.9.3", path = "./astarte-device-sdk-derive" }
astarte-message-hub-proto = { git = "https://github.com/astarte-platform/astarte-message-hub-proto.git", rev = "5ff0672d8fdc8cba5a2ff023895ae505d75c3d1a" }
=======
astarte-device-sdk = { path = "./", version = "=0.9.6" }
astarte-device-sdk-derive = { version = "=0.9.6", path = "./astarte-device-sdk-derive" }
astarte-message-hub-proto = "0.7.0"
>>>>>>> 84912b6b
async-trait = "0.1.67"
base64 = "0.22.0"
bson = "2.7.0"
bytes = "1.5.0"
chrono = "0.4.20"
color-eyre = "0.6.3"
env_logger = "0.11.0"
eyre = "0.6.12"
flate2 = "1.0.0"
flume = "0.11.0"
futures = "0.3.0"
http = "1.0.0"
itertools = "0.11.0"
mockall = "0.12.1"
mockito = "1.4.0"
openssl = "0.10.46"
pretty_assertions = "1.4.1"
proc-macro2 = "1.0.83"
quote = "1.0.35"
rand_core = "0.6.4"
rcgen = { version = "0.13.1", default-features = false }
reqwest = { version = "0.12.9", default-features = false }
rumqttc = { package = "rumqttc-dev-patched", version = "0.24.6-ack-notify" }
rusqlite = "0.29.0"
rustls = "0.23.4"
rustls-native-certs = "0.8.1"
rustls-pemfile = "2.2.0"
rustls-webpki = { version = "0.102.8", default-features = false }
serde = "1.0.184"
serde_json = "1.0.85"
syn = "2.0.87"
sync_wrapper = "1.0.0"
tempfile = "3.6.0"
thiserror = "2.0.8"
tokio = "1.36.0"
tokio-stream = "0.1.0"
tracing = "0.1.37"
tracing-subscriber = "0.3.0"
url = "2.4.0"
uuid = "1.1.2"
<<<<<<< HEAD
webpki-roots = "0.26.0"
=======

# Transitive dependencies
ahash = "0.8.8"
litemap = "=0.7.4"
time = "0.3.35"
zerofrom = "=0.1.5"
>>>>>>> 84912b6b
<|MERGE_RESOLUTION|>--- conflicted
+++ resolved
@@ -60,11 +60,6 @@
 futures = { workspace = true }
 http = { workspace = true }
 itertools = { workspace = true }
-<<<<<<< HEAD
-openssl = { workspace = true, optional = true }
-=======
-once_cell = { workspace = true }
->>>>>>> 84912b6b
 rand_core = { workspace = true, features = ["getrandom"] }
 # Use aws-lc-rs to support all PrivateKey types
 rcgen = { workspace = true, default-features = false, features = ["pem", "crypto", "aws_lc_rs"] }
@@ -84,19 +79,10 @@
 tracing = { workspace = true }
 url = { workspace = true, features = ["serde"] }
 uuid = { workspace = true, features = ["v4", "v5"] }
-<<<<<<< HEAD
 webpki-roots = { workspace = true, optional = true }
-=======
-
-# Transitive dependency
-ahash = { workspace = true }
-litemap = { workspace = true }
-time = { workspace = true }
-zerofrom = { workspace = true }
 
 [target.'cfg(macos)'.dependencies]
 reqwest = { workspace = true, features = ["macos-system-configuration"] }
->>>>>>> 84912b6b
 
 [dev-dependencies]
 astarte-device-sdk-derive = { workspace = true }
@@ -112,32 +98,28 @@
 tokio-stream = { workspace = true, features = ["net"] }
 tracing-subscriber = { workspace = true }
 
+# Transitive dependencies
+litemap = { workspace = true }
+zerofrom = { workspace = true }
+
 [features]
 default = ["interface-strict", "sqlite-trace", "tokio-multi-thread"]
 derive = ["dep:astarte-device-sdk-derive"]
 interface-doc = []
 interface-strict = []
 message-hub = ["dep:astarte-message-hub-proto"]
-# Deprecated in and should be removed in next  release
-openssl = []
 sqlite-trace = ["rusqlite/trace"]
 tokio-multi-thread = ["tokio/rt-multi-thread"]
-webpki = ["webpki-roots"]
+webpki = ["dep:webpki-roots"]
 
 [package.metadata.docs.rs]
 all-features = true
 rustc-args = ["--cfg=docsrs"]
 
 [workspace.dependencies]
-<<<<<<< HEAD
-astarte-device-sdk = { path = "./", version = "=0.9.3" }
-astarte-device-sdk-derive = { version = "=0.9.3", path = "./astarte-device-sdk-derive" }
-astarte-message-hub-proto = { git = "https://github.com/astarte-platform/astarte-message-hub-proto.git", rev = "5ff0672d8fdc8cba5a2ff023895ae505d75c3d1a" }
-=======
 astarte-device-sdk = { path = "./", version = "=0.9.6" }
 astarte-device-sdk-derive = { version = "=0.9.6", path = "./astarte-device-sdk-derive" }
-astarte-message-hub-proto = "0.7.0"
->>>>>>> 84912b6b
+astarte-message-hub-proto = { git = "https://github.com/astarte-platform/astarte-message-hub-proto.git", rev = "5ff0672d8fdc8cba5a2ff023895ae505d75c3d1a" }
 async-trait = "0.1.67"
 base64 = "0.22.0"
 bson = "2.7.0"
@@ -178,13 +160,8 @@
 tracing-subscriber = "0.3.0"
 url = "2.4.0"
 uuid = "1.1.2"
-<<<<<<< HEAD
 webpki-roots = "0.26.0"
-=======
 
 # Transitive dependencies
-ahash = "0.8.8"
 litemap = "=0.7.4"
-time = "0.3.35"
-zerofrom = "=0.1.5"
->>>>>>> 84912b6b
+zerofrom = "=0.1.5"