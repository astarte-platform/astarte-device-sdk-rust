--- conflicted
+++ resolved
@@ -2,7 +2,19 @@
 #
 # Copyright 2022 - 2025 SECO Mind Srl
 #
-# SPDX-License-Identifier: CC0-1.0
+# Licensed under the Apache License, Version 2.0 (the "License");
+# you may not use this file except in compliance with the License.
+# You may obtain a copy of the License at
+#
+#    http://www.apache.org/licenses/LICENSE-2.0
+#
+# Unless required by applicable law or agreed to in writing, software
+# distributed under the License is distributed on an "AS IS" BASIS,
+# WITHOUT WARRANTIES OR CONDITIONS OF ANY KIND, either express or implied.
+# See the License for the specific language governing permissions and
+# limitations under the License.
+#
+# SPDX-License-Identifier: Apache-2.0
 
 [package]
 name = "astarte-device-sdk"
@@ -12,19 +24,14 @@
 edition = { workspace = true }
 homepage = { workspace = true }
 include = [
-<<<<<<< HEAD
-=======
   "!*.sqlite*",
-  "/.sqlx",
   "/CHANGELOG.md",
   "/LICENSE",
->>>>>>> 3e485731
   "/LICENSES",
   "/README.md",
   "/docs",
   "/examples",
   "/migrations",
-  "/docs",
   "/queries",
   "/src",
 ]
@@ -46,11 +53,7 @@
 # See more keys and their definitions at https://doc.rust-lang.org/cargo/reference/manifest.html
 
 [workspace.package]
-<<<<<<< HEAD
 version = "0.9.6"
-=======
-version = "0.8.6"
->>>>>>> 3e485731
 edition = "2021"
 homepage = "https://astarte.cloud/"
 license = "Apache-2.0"
@@ -110,14 +113,9 @@
 pretty_assertions = { workspace = true }
 rcgen = { workspace = true, features = ["pem", "x509-parser"] }
 tempfile = { workspace = true }
-<<<<<<< HEAD
-tokio = { workspace = true, features = ["rt-multi-thread", "signal"] }
-tokio-stream = { workspace = true, features = ["net"] }
-=======
 tokio = { workspace = true, features = ["rt", "rt-multi-thread", "signal"] }
 tokio-stream = { workspace = true, features = ["net"] }
 tracing = { workspace = true }
->>>>>>> 3e485731
 tracing-subscriber = { workspace = true }
 
 [features]
@@ -136,17 +134,10 @@
 rustc-args = ["--cfg=docsrs"]
 
 [workspace.dependencies]
-<<<<<<< HEAD
 astarte-device-sdk = { path = "./", version = "=0.9.6" }
 astarte-device-sdk-derive = { version = "=0.9.6", path = "./astarte-device-sdk-derive" }
 astarte-message-hub-proto = "0.7.0"
 async-trait = "0.1.67"
-=======
-astarte-device-sdk = { path = "./", version = "=0.8.6" }
-astarte-device-sdk-derive = { version = "=0.8.6", path = "./astarte-device-sdk-derive" }
-astarte-message-hub-proto = "0.6.2"
-async-trait = "0.1.50"
->>>>>>> 3e485731
 base64 = "0.22.0"
 bson = "2.7.0"
 bytes = "1.5.0"
@@ -185,21 +176,14 @@
 tokio-stream = "0.1.0"
 tracing = "0.1.37"
 tracing-subscriber = "0.3.0"
-<<<<<<< HEAD
 url = "2.4.0"
-=======
-url = "2.2.2"
->>>>>>> 3e485731
 uuid = "1.1.2"
 
 # Transitive dependencies
 ahash = "0.8.8"
-<<<<<<< HEAD
 litemap = "=0.7.4"
 time = "0.3.35"
 zerofrom = "=0.1.5"
-=======
-time = "0.3.35"
 
 [[example]]
 name = "msghub_client"
@@ -209,5 +193,4 @@
 [[example]]
 name = "object_datastream"
 path = "examples/object_datastream/main.rs"
-required-features = ["derive"]
->>>>>>> 3e485731
+required-features = ["derive"]