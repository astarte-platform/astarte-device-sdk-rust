--- conflicted
+++ resolved
@@ -113,13 +113,8 @@
 tempfile.workspace = true
 tokio = { workspace = true, features = ["rt", "rt-multi-thread", "signal"] }
 tokio-stream = { workspace = true, features = ["net"] }
-<<<<<<< HEAD
-tracing = { workspace = true }
+tracing.workspace = true
 tracing-subscriber = { workspace = true, features = ["env-filter"] }
-=======
-tracing.workspace = true
-tracing-subscriber.workspace = true
->>>>>>> 4ced4ba0
 
 # Transitive dependencies
 litemap = { workspace = true }
