# This file is part of Astarte.
#
# Copyright 2022 - 2025 SECO Mind Srl
#
# Licensed under the Apache License, Version 2.0 (the "License");
# you may not use this file except in compliance with the License.
# You may obtain a copy of the License at
#
#    http://www.apache.org/licenses/LICENSE-2.0
#
# Unless required by applicable law or agreed to in writing, software
# distributed under the License is distributed on an "AS IS" BASIS,
# WITHOUT WARRANTIES OR CONDITIONS OF ANY KIND, either express or implied.
# See the License for the specific language governing permissions and
# limitations under the License.
#
# SPDX-License-Identifier: Apache-2.0

[package]
name = "astarte-device-sdk"
version.workspace = true
categories = ["embedded", "api-bindings"]
documentation = "https://docs.rs/astarte-device-sdk"
<<<<<<< HEAD
edition = { workspace = true }
homepage = { workspace = true }
=======
edition.workspace = true
homepage.workspace = true
# Needed to include the `.sqlx/` hidden folder
>>>>>>> 70889d57
include = [
  "!*.sqlite*",
  "/CHANGELOG.md",
  "/LICENSE",
  "/LICENSES",
  "/README.md",
  "/docs",
  "/examples",
  "/migrations",
  "/queries",
  "/src",
]
keywords = ["sdk", "iot", "astarte"]
license.workspace = true
readme = "README.md"
repository.workspace = true
rust-version.workspace = true
description = "A library that provides communication and pairing primitives to an Astarte Cluster"

[workspace]
resolver = "2"
members = [
  "astarte-device-sdk-derive",
  "astarte-device-sdk-mock",
  "e2e-test",
]

# See more keys and their definitions at https://doc.rust-lang.org/cargo/reference/manifest.html

[workspace.package]
<<<<<<< HEAD
version = "0.9.8"
=======
version = "0.8.7"
>>>>>>> 70889d57
edition = "2021"
homepage = "https://astarte.cloud/"
license = "Apache-2.0"
repository = "https://github.com/astarte-platform/astarte-device-sdk-rust"
rust-version = "1.72"

[dependencies]
astarte-device-sdk-derive = { workspace = true, optional = true }
astarte-message-hub-proto = { workspace = true, optional = true }
async-trait.workspace = true
base64.workspace = true
bson = { workspace = true, features = ["chrono-0_4"] }
bytes.workspace = true
chrono = { workspace = true, features = ["serde"] }
<<<<<<< HEAD
flate2 = { workspace = true }
flume = { workspace = true, features = ["async"] }
futures = { workspace = true }
http = { workspace = true }
itertools = { workspace = true }
once_cell = { workspace = true }
=======
ecdsa = { workspace = true, features = ["sha2"] }
flate2.workspace = true
flume = { workspace = true, features = ["async"] }
futures.workspace = true
http.workspace = true
itertools.workspace = true
log.workspace = true
once_cell.workspace = true
openssl = { workspace = true, optional = true }
p384.workspace = true
>>>>>>> 70889d57
rand_core = { workspace = true, features = ["getrandom"] }
# Use aws-lc-rs to support all PrivateKey types
rcgen = { workspace = true, default-features = false, features = ["pem", "crypto", "aws_lc_rs"] }
reqwest = { workspace = true, default-features = false, features = ["http2", "charset", "json", "rustls-tls-native-roots-no-provider"] }
rumqttc = { workspace = true, features = ["use-rustls"] }
<<<<<<< HEAD
rusqlite = { workspace = true }
rustls = { workspace = true }
rustls-native-certs = { workspace = true }
rustls-pemfile = { workspace = true }
# Required by rumqttc even if not used
rustls-webpki = { workspace = true, default-features = false, features = ["std", "aws_lc_rs"] }
serde = { workspace = true, features = ["derive"] }
serde_json = { workspace = true }
sync_wrapper = { workspace = true }
thiserror = { workspace = true }
tokio = { workspace = true, features = ["rt", "parking_lot", "macros", "fs"] }
tracing = { workspace = true }
=======
rustls.workspace = true
rustls-native-certs.workspace = true
rustls-pemfile.workspace = true
serde = { workspace = true, features = ["derive"] }
serde_json.workspace = true
sqlx = { workspace = true, features = ["runtime-tokio", "sqlite", "macros", "migrate"] }
sync_wrapper.workspace = true
thiserror.workspace = true
tokio = { workspace = true, features = ["parking_lot", "macros"] }
>>>>>>> 70889d57
url = { workspace = true, features = ["serde"] }
uuid = { workspace = true, features = ["v4", "v5"] }

# Transitive dependency
<<<<<<< HEAD
ahash = { workspace = true }
litemap = { workspace = true }
time = { workspace = true }
zerofrom = { workspace = true }

[target.'cfg(macos)'.dependencies]
reqwest = { workspace = true, features = ["macos-system-configuration"] }

[dev-dependencies]
astarte-device-sdk-derive = { workspace = true }
color-eyre = { workspace = true }
env_logger = { workspace = true }
eyre = { workspace = true }
mockall = { workspace = true }
mockito = { workspace = true }
pretty_assertions = { workspace = true }
rcgen = { workspace = true, features = ["pem", "x509-parser"] }
tempfile = { workspace = true }
=======
ahash.workspace = true
time.workspace = true

[dev-dependencies]
astarte-device-sdk-derive.workspace = true
color-eyre.workspace = true
env_logger.workspace = true
eyre.workspace = true
mockall.workspace = true
mockito.workspace = true
tempfile.workspace = true
>>>>>>> 70889d57
tokio = { workspace = true, features = ["rt", "rt-multi-thread", "signal"] }
tokio-stream = { workspace = true, features = ["net"] }
tracing.workspace = true
tracing-subscriber.workspace = true

[features]
default = ["interface-strict", "sqlite-trace", "tokio-multi-thread"]
derive = ["dep:astarte-device-sdk-derive"]
interface-doc = []
interface-strict = []
message-hub = ["dep:astarte-message-hub-proto"]
# Deprecated in and should be removed in next  release
openssl = []
sqlite-trace = ["rusqlite/trace"]
tokio-multi-thread = ["tokio/rt-multi-thread"]

[package.metadata.docs.rs]
all-features = true
rustc-args = ["--cfg=docsrs"]

[workspace.dependencies]
<<<<<<< HEAD
astarte-device-sdk = { path = "./", version = "=0.9.8" }
astarte-device-sdk-derive = { version = "=0.9.8", path = "./astarte-device-sdk-derive" }
astarte-message-hub-proto = "0.7.0"
async-trait = "0.1.67"
=======
astarte-device-sdk = { path = "./", version = "=0.8.7" }
astarte-device-sdk-derive = { version = "=0.8.7", path = "./astarte-device-sdk-derive" }
astarte-message-hub-proto = "0.6.2"
async-trait = "0.1.50"
>>>>>>> 70889d57
base64 = "0.22.0"
bson = "2.12.0"
bytes = "1.5.0"
chrono = "0.4.20"
color-eyre = "0.6.3"
env_logger = "0.11.0"
eyre = "0.6.12"
flate2 = "1.0.0"
flume = "0.11.0"
futures = "0.3.0"
http = "1.0.0"
itertools = "0.11.0"
mockall = "0.12.1"
mockito = "1.4.0"
once_cell = "1.18.0"
openssl = "0.10.46"
pretty_assertions = "1.4.1"
proc-macro2 = "1.0.83"
quote = "1.0.35"
rand_core = "0.6.4"
rcgen = { version = "0.13.1", default-features = false }
reqwest = { version = "0.12.9", default-features = false }
rumqttc = { package = "rumqttc-dev-patched", version = "0.24.6-ack-notify" }
rusqlite = "0.29.0"
rustls = "0.23.4"
rustls-native-certs = "0.8.1"
rustls-pemfile = "2.2.0"
rustls-webpki = { version = "0.102.8", default-features = false }
serde = "1.0.184"
serde_json = "1.0.85"
syn = "2.0.87"
sync_wrapper = "1.0.0"
tempfile = "3.6.0"
thiserror = "2.0.8"
tokio = "1.36.0"
tokio-stream = "0.1.0"
tracing = "0.1.37"
tracing-subscriber = "0.3.0"
url = "2.4.0"
uuid = "1.1.2"

# Transitive dependencies
ahash = "0.8.8"
litemap = "=0.7.4"
time = "0.3.35"
zerofrom = "=0.1.5"

[[example]]
name = "msghub_client"
path = "examples/message_hub_client/main.rs"
required-features = ["message-hub", "derive"]

[[example]]
name = "object_datastream"
path = "examples/object_datastream/main.rs"
required-features = ["derive"]<|MERGE_RESOLUTION|>--- conflicted
+++ resolved
@@ -21,14 +21,8 @@
 version.workspace = true
 categories = ["embedded", "api-bindings"]
 documentation = "https://docs.rs/astarte-device-sdk"
-<<<<<<< HEAD
-edition = { workspace = true }
-homepage = { workspace = true }
-=======
 edition.workspace = true
 homepage.workspace = true
-# Needed to include the `.sqlx/` hidden folder
->>>>>>> 70889d57
 include = [
   "!*.sqlite*",
   "/CHANGELOG.md",
@@ -59,11 +53,7 @@
 # See more keys and their definitions at https://doc.rust-lang.org/cargo/reference/manifest.html
 
 [workspace.package]
-<<<<<<< HEAD
 version = "0.9.8"
-=======
-version = "0.8.7"
->>>>>>> 70889d57
 edition = "2021"
 homepage = "https://astarte.cloud/"
 license = "Apache-2.0"
@@ -78,80 +68,40 @@
 bson = { workspace = true, features = ["chrono-0_4"] }
 bytes.workspace = true
 chrono = { workspace = true, features = ["serde"] }
-<<<<<<< HEAD
-flate2 = { workspace = true }
-flume = { workspace = true, features = ["async"] }
-futures = { workspace = true }
-http = { workspace = true }
-itertools = { workspace = true }
-once_cell = { workspace = true }
-=======
-ecdsa = { workspace = true, features = ["sha2"] }
 flate2.workspace = true
 flume = { workspace = true, features = ["async"] }
 futures.workspace = true
 http.workspace = true
 itertools.workspace = true
-log.workspace = true
 once_cell.workspace = true
-openssl = { workspace = true, optional = true }
-p384.workspace = true
->>>>>>> 70889d57
 rand_core = { workspace = true, features = ["getrandom"] }
 # Use aws-lc-rs to support all PrivateKey types
 rcgen = { workspace = true, default-features = false, features = ["pem", "crypto", "aws_lc_rs"] }
 reqwest = { workspace = true, default-features = false, features = ["http2", "charset", "json", "rustls-tls-native-roots-no-provider"] }
 rumqttc = { workspace = true, features = ["use-rustls"] }
-<<<<<<< HEAD
-rusqlite = { workspace = true }
-rustls = { workspace = true }
-rustls-native-certs = { workspace = true }
-rustls-pemfile = { workspace = true }
+rusqlite.workspace = true
+rustls.workspace = true
+rustls-native-certs.workspace = true
+rustls-pemfile.workspace = true
 # Required by rumqttc even if not used
 rustls-webpki = { workspace = true, default-features = false, features = ["std", "aws_lc_rs"] }
 serde = { workspace = true, features = ["derive"] }
-serde_json = { workspace = true }
-sync_wrapper = { workspace = true }
-thiserror = { workspace = true }
-tokio = { workspace = true, features = ["rt", "parking_lot", "macros", "fs"] }
-tracing = { workspace = true }
-=======
-rustls.workspace = true
-rustls-native-certs.workspace = true
-rustls-pemfile.workspace = true
-serde = { workspace = true, features = ["derive"] }
 serde_json.workspace = true
-sqlx = { workspace = true, features = ["runtime-tokio", "sqlite", "macros", "migrate"] }
 sync_wrapper.workspace = true
 thiserror.workspace = true
-tokio = { workspace = true, features = ["parking_lot", "macros"] }
->>>>>>> 70889d57
+tokio = { workspace = true, features = ["rt", "parking_lot", "macros", "fs"] }
+tracing.workspace = true
 url = { workspace = true, features = ["serde"] }
 uuid = { workspace = true, features = ["v4", "v5"] }
 
 # Transitive dependency
-<<<<<<< HEAD
-ahash = { workspace = true }
-litemap = { workspace = true }
-time = { workspace = true }
-zerofrom = { workspace = true }
+ahash.workspace = true
+litemap.workspace = true
+time.workspace = true
+zerofrom.workspace = true
 
 [target.'cfg(macos)'.dependencies]
 reqwest = { workspace = true, features = ["macos-system-configuration"] }
-
-[dev-dependencies]
-astarte-device-sdk-derive = { workspace = true }
-color-eyre = { workspace = true }
-env_logger = { workspace = true }
-eyre = { workspace = true }
-mockall = { workspace = true }
-mockito = { workspace = true }
-pretty_assertions = { workspace = true }
-rcgen = { workspace = true, features = ["pem", "x509-parser"] }
-tempfile = { workspace = true }
-=======
-ahash.workspace = true
-time.workspace = true
 
 [dev-dependencies]
 astarte-device-sdk-derive.workspace = true
@@ -160,8 +110,9 @@
 eyre.workspace = true
 mockall.workspace = true
 mockito.workspace = true
+pretty_assertions.workspace = true
+rcgen = { workspace = true, features = ["pem", "x509-parser"] }
 tempfile.workspace = true
->>>>>>> 70889d57
 tokio = { workspace = true, features = ["rt", "rt-multi-thread", "signal"] }
 tokio-stream = { workspace = true, features = ["net"] }
 tracing.workspace = true
@@ -183,17 +134,10 @@
 rustc-args = ["--cfg=docsrs"]
 
 [workspace.dependencies]
-<<<<<<< HEAD
 astarte-device-sdk = { path = "./", version = "=0.9.8" }
 astarte-device-sdk-derive = { version = "=0.9.8", path = "./astarte-device-sdk-derive" }
 astarte-message-hub-proto = "0.7.0"
 async-trait = "0.1.67"
-=======
-astarte-device-sdk = { path = "./", version = "=0.8.7" }
-astarte-device-sdk-derive = { version = "=0.8.7", path = "./astarte-device-sdk-derive" }
-astarte-message-hub-proto = "0.6.2"
-async-trait = "0.1.50"
->>>>>>> 70889d57
 base64 = "0.22.0"
 bson = "2.12.0"
 bytes = "1.5.0"
