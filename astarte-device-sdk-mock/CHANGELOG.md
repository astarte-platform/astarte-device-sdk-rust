--- conflicted
+++ resolved
@@ -25,11 +25,9 @@
 The format is based on [Keep a Changelog](https://keepachangelog.com/en/1.0.0/), and this project
 adheres to [Semantic Versioning](https://semver.org/spec/v2.0.0.html).
 
-<<<<<<< HEAD
+## [v0.9.10] - 2025-11-12
+
 ## [0.10.4] - 2025-09-19
-=======
-## [v0.9.10] - 2025-11-12
->>>>>>> b6c5b300
 
 ## [v0.9.9] - 2025-09-18
 
