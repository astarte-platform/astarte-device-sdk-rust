--- conflicted
+++ resolved
@@ -6,19 +6,8 @@
 
 [package]
 name = "astarte-device-sdk-derive"
-<<<<<<< HEAD
-version = { workspace = true }
+version.workspace = true
 categories = ["embedded", "api-bindings", "development-tools::procedural-macro-helpers"]
-documentation = "https://docs.rs/astarte-device-sdk-derive"
-edition = { workspace = true }
-homepage = { workspace = true }
-keywords = ["sdk", "iot", "astarte", "derive"]
-license = { workspace = true }
-readme = "README.md"
-repository = { workspace = true }
-rust-version = { workspace = true }
-=======
-version.workspace = true
 documentation = "https://docs.rs/astarte-device-sdk-derive"
 edition.workspace = true
 homepage.workspace = true
@@ -27,7 +16,6 @@
 readme = "README.md"
 repository.workspace = true
 rust-version.workspace = true
->>>>>>> d5ae9aa1
 description = "Derive macros implementation used by Astarte Device SDK"
 
 # See more keys and their definitions at https://doc.rust-lang.org/cargo/reference/manifest.html
@@ -36,6 +24,6 @@
 proc-macro = true
 
 [dependencies]
-proc-macro2 = { workspace = true }
-quote = { workspace = true }
+proc-macro2.workspace = true
+quote.workspace = true
 syn = { workspace = true, features = ["full"] }