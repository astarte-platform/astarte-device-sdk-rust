# Changelog
All notable changes to this project will be documented in this file.

The format is based on [Keep a Changelog](https://keepachangelog.com/en/1.0.0/),
and this project adheres to [Semantic Versioning](https://semver.org/spec/v2.0.0.html).

<<<<<<< HEAD
## [0.7.0] - 2024-01-22
### Added
- Macro to implement the `FromEvent` trait on a generic struct.

### Changed
- Update the `AstarteAggregate` derive macro to syn `2`, see
  [#236](https://github.com/astarte-platform/astarte-device-sdk-rust/pull/236).
=======
## [0.6.3] - 2024-02-13

## [0.5.2] - 2024-01-30
>>>>>>> 4c6475ac

## [0.6.2] - 2023-10-19

## [0.6.1] - 2023-10-02

## [0.6.0] - 2023-07-05

## [0.5.1] - 2023-02-06

## [0.5.0] - 2023-02-01
### Added
- Initial Astarte Device SDK Derive release<|MERGE_RESOLUTION|>--- conflicted
+++ resolved
@@ -4,7 +4,10 @@
 The format is based on [Keep a Changelog](https://keepachangelog.com/en/1.0.0/),
 and this project adheres to [Semantic Versioning](https://semver.org/spec/v2.0.0.html).
 
-<<<<<<< HEAD
+## [0.6.3] - 2024-02-13
+
+## [0.5.2] - 2024-01-30
+
 ## [0.7.0] - 2024-01-22
 ### Added
 - Macro to implement the `FromEvent` trait on a generic struct.
@@ -12,11 +15,6 @@
 ### Changed
 - Update the `AstarteAggregate` derive macro to syn `2`, see
   [#236](https://github.com/astarte-platform/astarte-device-sdk-rust/pull/236).
-=======
-## [0.6.3] - 2024-02-13
-
-## [0.5.2] - 2024-01-30
->>>>>>> 4c6475ac
 
 ## [0.6.2] - 2023-10-19
 
