<!--
This file is part of Astarte.

Copyright 2025 SECO Mind Srl

Licensed under the Apache License, Version 2.0 (the "License");
you may not use this file except in compliance with the License.
You may obtain a copy of the License at

   http://www.apache.org/licenses/LICENSE-2.0

Unless required by applicable law or agreed to in writing, software
distributed under the License is distributed on an "AS IS" BASIS,
WITHOUT WARRANTIES OR CONDITIONS OF ANY KIND, either express or implied.
See the License for the specific language governing permissions and
limitations under the License.

SPDX-License-Identifier: Apache-2.0
-->

# Changelog

All notable changes to this project will be documented in this file.

The format is based on [Keep a Changelog](https://keepachangelog.com/en/1.0.0/), and this project
adheres to [Semantic Versioning](https://semver.org/spec/v2.0.0.html).

<<<<<<< HEAD
## [0.9.8] - 2025-08-01
=======
## [0.10.2] - 2025-07-11

## [0.10.1] - 2025-07-02

## [0.10.0] - 2025-06-20

- Bump MSRV to 1.78.0. [#395](https://github.com/astarte-platform/astarte-device-sdk-rust/pull/395)
>>>>>>> 60bb08d0

## [0.9.7] - 2025-06-12

## [0.8.6] - 2025-06-06

## [0.9.6] - 2025-03-06

## [0.9.5] - 2025-03-04

## [0.9.4] - 2025-02-27

## [0.8.5] - 2025-02-27

## [0.7.5] - 2025-02-27

## [0.9.3] - 2025-01-24

## [0.9.2] - 2024-11-04

## [0.9.1] - 2024-09-25

## [0.9.0] - 2024-09-24

### Changed

- Implement the FromEvent derive macro for individual interfaces, via the `aggregation` attribute to
  the macro [#375](https://github.com/astarte-platform/astarte-device-sdk-rust/pull/375)
- Add the `allow_unset` attribute to permit `Option` values for `Value::Unset`
  [#378](https://github.com/astarte-platform/astarte-device-sdk-rust/pull/378)

## [0.8.4] - 2024-09-11

## [0.8.3] - 2024-08-22

## [0.8.2] - 2024-05-29

## [0.7.4] - 2024-05-27

## [0.6.6] - 2024-05-27

## [0.5.4] - 2024-05-22

## [0.8.1] - 2024-05-03

## [0.8.0] - 2024-04-29

## [0.7.3] - 2024-04-09

## [0.6.5] - 2024-04-08

## [0.7.2] - 2024-03-21

## [0.6.4] - 2024-03-20

## [0.5.3] - 2024-03-20

## [0.7.1] - 2024-02-16

- Bump MSRV to 1.72.0.

## [0.6.3] - 2024-02-13

## [0.5.2] - 2024-01-30

## [0.7.0] - 2024-01-22

### Added

- Macro to implement the `FromEvent` trait on a generic struct.

### Changed

- Update the `AstarteAggregate` derive macro to syn `2`, see
  [#236](https://github.com/astarte-platform/astarte-device-sdk-rust/pull/236).

## [0.6.2] - 2023-10-19

## [0.6.1] - 2023-10-02

## [0.6.0] - 2023-07-05

## [0.5.1] - 2023-02-06

## [0.5.0] - 2023-02-01

### Added

- Initial Astarte Device SDK Derive release<|MERGE_RESOLUTION|>--- conflicted
+++ resolved
@@ -25,9 +25,10 @@
 The format is based on [Keep a Changelog](https://keepachangelog.com/en/1.0.0/), and this project
 adheres to [Semantic Versioning](https://semver.org/spec/v2.0.0.html).
 
-<<<<<<< HEAD
+## [0.10.3] - Unreleased
+
 ## [0.9.8] - 2025-08-01
-=======
+
 ## [0.10.2] - 2025-07-11
 
 ## [0.10.1] - 2025-07-02
@@ -35,7 +36,6 @@
 ## [0.10.0] - 2025-06-20
 
 - Bump MSRV to 1.78.0. [#395](https://github.com/astarte-platform/astarte-device-sdk-rust/pull/395)
->>>>>>> 60bb08d0
 
 ## [0.9.7] - 2025-06-12
 
