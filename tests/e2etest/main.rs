/*
 * This file is part of Astarte.
 *
 * Copyright 2023 SECO Mind Srl
 *
 * Licensed under the Apache License, Version 2.0 (the "License");
 * you may not use this file except in compliance with the License.
 * You may obtain a copy of the License at
 *
 *    http://www.apache.org/licenses/LICENSE-2.0
 *
 * Unless required by applicable law or agreed to in writing, software
 * distributed under the License is distributed on an "AS IS" BASIS,
 * WITHOUT WARRANTIES OR CONDITIONS OF ANY KIND, either express or implied.
 * See the License for the specific language governing permissions and
 * limitations under the License.
 *
 * SPDX-License-Identifier: Apache-2.0
 */
//! End to end tests for the Astarte SDK.
//!
//! Three sequential and bidirectional tests are performed:
//! - A test over datastreams
//! - A test over aggregates
//! - A test over properties

use std::collections::HashMap;
use std::path::PathBuf;
use std::sync::{Arc, Mutex};
use std::time::Duration;
use std::{env, panic, process};

<<<<<<< HEAD
use log::{debug, info};
use reqwest::StatusCode;
=======
use http::StatusCode;
use log::{debug, info};
>>>>>>> bff289ec
use serde_json::Value;
use tokio::{task, time};

use astarte_device_sdk::options::AstarteOptions;
use astarte_device_sdk::types::AstarteType;
use astarte_device_sdk::{AstarteDeviceSdk, AstarteDeviceSdkMemory};

mod mock_data_aggregate;
mod mock_data_datastream;
mod mock_data_property;
mod utils;

use mock_data_aggregate::MockDataAggregate;
use mock_data_datastream::MockDataDatastream;
use mock_data_property::MockDataProperty;

#[test]
#[ignore = "This test is only triggered manually by the CI"]
fn run_e2etest() {
    e2etest_impl();
}

#[derive(Clone)]
struct TestCfg {
    realm: String,
    device_id: String,
    credentials_secret: String,
    api_url: String,
    pairing_url: String,
    interfaces_fld: PathBuf,
    interface_datastream_so: String,
    interface_datastream_do: String,
    interface_aggregate_so: String,
    interface_aggregate_do: String,
    interface_property_so: String,
    interface_property_do: String,
    appengine_token: String,
}

impl TestCfg {
    pub fn init() -> Result<Self, String> {
        let realm = env::var("E2E_REALM").map_err(|msg| msg.to_string())?;
        let device_id = env::var("E2E_DEVICE_ID").map_err(|msg| msg.to_string())?;
        let credentials_secret =
            env::var("E2E_CREDENTIALS_SECRET").map_err(|msg| msg.to_string())?;
        let api_url = env::var("E2E_API_URL").map_err(|msg| msg.to_string())?;
        let pairing_url = env::var("E2E_PAIRING_URL").map_err(|msg| msg.to_string())?;

        let interfaces_fld = env::current_dir()
            .map_err(|msg| msg.to_string())?
            .join("tests")
            .join("e2etest")
            .join("interfaces");

        let interface_datastream_so =
            "org.astarte-platform.rust.e2etest.ServerDatastream".to_string();
        let interface_datastream_do =
            "org.astarte-platform.rust.e2etest.DeviceDatastream".to_string();
        let interface_aggregate_so =
            "org.astarte-platform.rust.e2etest.ServerAggregate".to_string();
        let interface_aggregate_do =
            "org.astarte-platform.rust.e2etest.DeviceAggregate".to_string();
        let interface_property_do = "org.astarte-platform.rust.e2etest.DeviceProperty".to_string();
        let interface_property_so = "org.astarte-platform.rust.e2etest.ServerProperty".to_string();

        let appengine_token = std::env::var("E2E_TOKEN").map_err(|e| e.to_string())?;

        Ok(TestCfg {
            realm,
            device_id,
            credentials_secret,
            api_url,
            pairing_url,
            interfaces_fld,
            interface_datastream_so,
            interface_datastream_do,
            interface_aggregate_so,
            interface_aggregate_do,
            interface_property_so,
            interface_property_do,
            appengine_token,
        })
    }
}

#[tokio::main]
async fn e2etest_impl() {
    // Set custom panic hook to exit in case a subprocess panics.
    let orig_hook = panic::take_hook();
    panic::set_hook(Box::new(move |panic_info| {
        // invoke the default handler and exit the process
        orig_hook(panic_info);
        process::exit(1);
    }));

    env_logger::init();

    let test_cfg = TestCfg::init().expect("Failed configuration initialization");

    let mut sdk_options = AstarteOptions::new(
        &test_cfg.realm,
        &test_cfg.device_id,
        &test_cfg.credentials_secret,
        &test_cfg.pairing_url,
    )
    .interface_directory(&test_cfg.interfaces_fld.to_string_lossy())
    .unwrap();
<<<<<<< HEAD
=======

    // Ignore SSL for local testing
    if env::var("E2E_IGNORE_SSL").is_ok() {
        sdk_options = sdk_options.ignore_ssl_errors();
    }
>>>>>>> bff289ec

    // Ignore SSL for local testing
    if env::var("E2E_IGNORE_SSL").is_ok() {
        sdk_options = sdk_options.ignore_ssl_errors();
    }

    let mut device = AstarteDeviceSdk::new(sdk_options).await.unwrap();
    let rx_data_ind_datastream = Arc::new(Mutex::new(HashMap::new()));
    let rx_data_agg_datastream = Arc::new(Mutex::new((String::new(), HashMap::new())));
    let rx_data_ind_prop = Arc::new(Mutex::new((String::new(), HashMap::new())));

    let device_cpy = device.clone();
    let test_cfg_cpy = test_cfg.clone();
    let rx_data_ind_datastream_cpy = rx_data_ind_datastream.clone();
    let rx_data_agg_datastream_cpy = rx_data_agg_datastream.clone();
    let rx_data_ind_prop_cpy = rx_data_ind_prop.clone();
    task::spawn(async move {
        // Run datastream tests
        test_datastream_device_to_server(&device_cpy, &test_cfg_cpy)
            .await
            .unwrap();
        test_datastream_server_to_device(&test_cfg_cpy, &rx_data_ind_datastream_cpy)
            .await
            .unwrap();
        // Run aggregate tests
        test_aggregate_device_to_server(&device_cpy, &test_cfg_cpy)
            .await
            .unwrap();
        test_aggregate_server_to_device(&test_cfg_cpy, &rx_data_agg_datastream_cpy)
            .await
            .unwrap();
        // Run properties tests
        test_property_device_to_server(&device_cpy, &test_cfg_cpy)
            .await
            .unwrap();
        test_property_server_to_device(&test_cfg_cpy, &rx_data_ind_prop_cpy)
            .await
            .unwrap();

        info!("Test datastreams completed successfully");
        process::exit(0);
    });

    loop {
        // Poll any astarte message and store its content in the correct shared data structure
        match device.handle_events().await {
            Ok(data) => {
                if data.interface == test_cfg.interface_datastream_so {
                    if let astarte_device_sdk::Aggregation::Individual(var) = data.data {
                        let mut rx_data = rx_data_ind_datastream.lock().unwrap();
                        let mut key = data.path.clone();
                        key.remove(0);
                        rx_data.insert(key, var);
                    } else {
                        panic!("Received unexpected message!");
                    }
                } else if data.interface == test_cfg.interface_aggregate_so {
                    if let astarte_device_sdk::Aggregation::Object(var) = data.data {
                        let mut rx_data = rx_data_agg_datastream.lock().unwrap();
                        let mut sensor_n = data.path.clone();
                        sensor_n.remove(0);
                        rx_data.0 = sensor_n;
                        for (key, value) in var {
                            rx_data.1.insert(key, value);
                        }
                    } else {
                        panic!("Received unexpected message!");
                    }
                } else if data.interface == test_cfg.interface_property_so {
                    if let astarte_device_sdk::Aggregation::Individual(var) = data.clone().data {
                        let mut rx_data = rx_data_ind_prop.lock().unwrap();
                        let mut path = data.path.clone();
                        path.remove(0); // Remove first forward slash
                        let panic_msg = format!("Incorrect path in message {:?}", &data);
                        let (sensor_n, key) = path.split_once('/').expect(&panic_msg);
                        rx_data.0 = sensor_n.to_string();
                        rx_data.1.insert(key.to_string(), var);
                    } else {
                        panic!("Received unexpected message!");
                    }
                } else {
                    panic!("Received unexpected message!");
                }
            }
            Err(err) => {
                panic!("poll error {err:?}");
            }
        }
    }
}

/// Run the end to end tests from device to server for individual datastreams.
///
/// # Arguments
/// - *device*: the Astarte SDK instance to use for the test.
/// - *test_cfg*: struct containing configuration settings for the tests.
async fn test_datastream_device_to_server(
    device: &AstarteDeviceSdkMemory,
    test_cfg: &TestCfg,
) -> Result<(), String> {
    let mock_data = MockDataDatastream::init();
    let tx_data = mock_data.get_device_to_server_data_as_astarte();

    // Send all the mock test data
    debug!("Sending device owned datastreams from device to server.");
    for (key, value) in tx_data.clone() {
        device
            .send(&test_cfg.interface_datastream_do, &format!("/{key}"), value)
            .await
            .map_err(|e| e.to_string())?;
        time::sleep(Duration::from_millis(5)).await;
    }

    time::sleep(Duration::from_secs(1)).await;

    // Get the stored data using http requests
    debug!("Checking data stored on the server.");
    let http_get_response = http_get_intf(test_cfg, &test_cfg.interface_datastream_do).await?;

    // Check if the sent and received data match
    let data_json: Value = serde_json::from_str(&http_get_response)
        .map_err(|_| "Reply from server is a bad json.".to_string())?;

    let rx_data = MockDataDatastream::init()
        .fill_device_to_server_data_from_json(&data_json)?
        .get_device_to_server_data_as_astarte();

    if tx_data != rx_data {
        Err([
            "Mismatch between server and device.",
            &format!("Expected data: {tx_data:?}. Server data: {rx_data:?}."),
        ]
        .join(" "))
    } else {
        Ok(())
    }
}

/// Run the end to end tests from server to device for individual datastreams.
///
/// # Arguments
/// - *test_cfg*: struct containing configuration settings for the tests.
/// - *rx_data*: shared memory containing the received datastreams.
/// A different process will poll the device and then store the matching received messages
/// in this shared memory location.
async fn test_datastream_server_to_device(
    test_cfg: &TestCfg,
    rx_data: &Arc<Mutex<HashMap<String, AstarteType>>>,
) -> Result<(), String> {
    let mock_data = MockDataDatastream::init();

    // Send the data using http requests
    debug!("Sending server owned datastreams from server to device.");
    for (key, value) in mock_data.get_server_to_device_data_as_json() {
        http_post_to_intf(test_cfg, &test_cfg.interface_datastream_so, &key, value).await?;
    }

    time::sleep(Duration::from_secs(1)).await;

    // Lock the shared data and check if everything sent has been correctly received

    debug!("Checking data received by the device.");
    let rx_data_rw_acc = rx_data
        .lock()
        .map_err(|e| format!("Failed to lock the shared data. {e}"))?;

    let exp_data = mock_data.get_server_to_device_data_as_astarte();
    if exp_data != *rx_data_rw_acc {
        Err([
            "Mismatch between expected and received data.",
            &format!("Expected data: {exp_data:?}. Server data: {rx_data_rw_acc:?}."),
        ]
        .join(" "))
    } else {
        Ok(())
    }
}

/// Run the end to end tests from device to server for aggregate datastreams.
///
/// # Arguments
/// - *device*: the Astarte SDK instance to use for the test.
/// - *test_cfg*: struct containing configuration settings for the tests.
async fn test_aggregate_device_to_server(
    device: &AstarteDeviceSdkMemory,
    test_cfg: &TestCfg,
) -> Result<(), String> {
    let mock_data = MockDataAggregate::init();
    let tx_data = mock_data.get_device_to_server_data_as_struct();
    let sensor_number: i8 = 45;

    // Send all the mock test data
    debug!("Sending device owned aggregate from device to server");
    device
        .send_object(
            &test_cfg.interface_aggregate_do,
            &format!("/{sensor_number}"),
            tx_data.clone(),
        )
        .await
        .map_err(|e| e.to_string())?;

    time::sleep(Duration::from_secs(1)).await;

    // Get the stored data using http requests
    debug!("Checking data stored on the server.");
    let http_get_response = http_get_intf(test_cfg, &test_cfg.interface_aggregate_do).await?;

    // Check if the sent and received data match
    let data_json: Value = serde_json::from_str(&http_get_response)
        .map_err(|_| "Reply from server is a bad json.".to_string())?;

    let rx_data = MockDataAggregate::init()
        .fill_device_to_server_data_from_json(&data_json, sensor_number)?
        .get_device_to_server_data_as_struct();

    if tx_data != rx_data {
        Err([
            "Mismatch between server and device.",
            &format!("Expected data: {tx_data:?}. Server data: {rx_data:?}."),
        ]
        .join(" "))
    } else {
        Ok(())
    }
}

/// Run the end to end tests from server to device for aggregate datastreams.
///
/// # Arguments
/// - *test_cfg*: struct containing configuration settings for the tests.
/// - *rx_data*: shared memory containing the received datastreams.
/// A different process will poll the device and then store the matching received messages
/// in this shared memory location.
async fn test_aggregate_server_to_device(
    test_cfg: &TestCfg,
    rx_data: &Arc<Mutex<(String, HashMap<String, AstarteType>)>>,
) -> Result<(), String> {
    let mock_data = MockDataAggregate::init();
    let sensor_number: i8 = 11;

    // Send the data using http requests
    debug!("Sending server owned aggregate from server to device.");
    http_post_to_intf(
        test_cfg,
        &test_cfg.interface_aggregate_so,
        &format!("{sensor_number}"),
        mock_data.get_server_to_device_data_as_json(),
    )
    .await?;

    time::sleep(Duration::from_secs(1)).await;

    // Lock the shared data and check if everything sent has been correctly received
    debug!("Checking data received by the device.");
    let rx_data_rw_acc = rx_data
        .lock()
        .map_err(|e| format!("Failed to lock the shared data. {e}"))?;

    let exp_data = mock_data.get_server_to_device_data_as_astarte();

    if (sensor_number.to_string() != rx_data_rw_acc.0) || (exp_data != rx_data_rw_acc.1) {
        Err([
            "Mismatch between expected and received data.",
            &format!("Expected data: {exp_data:?}. Server data: {rx_data_rw_acc:?}."),
        ]
        .join(" "))
    } else {
        Ok(())
    }
}

/// Run the end to end tests from device to server for properties.
///
/// # Arguments
/// - *device*: the Astarte SDK instance to use for the test.
/// - *test_cfg*: struct containing configuration settings for the tests.
async fn test_property_device_to_server(
    device: &AstarteDeviceSdkMemory,
    test_cfg: &TestCfg,
) -> Result<(), String> {
    let mock_data = MockDataProperty::init();
    let tx_data = mock_data.get_device_to_server_data_as_astarte();
    let sensor_number = 1;

    // Send all the mock test data
    debug!("Set device owned property (will be also sent to server).");
    for (key, value) in tx_data.clone() {
        device
            .send(
                &test_cfg.interface_property_do,
                &format!("/{sensor_number}/{key}"),
                value,
            )
            .await
            .map_err(|e| e.to_string())?;
    }

    time::sleep(Duration::from_secs(1)).await;

    // Get the stored data using http requests
    debug!("Checking data stored on the server.");
    let http_get_response = http_get_intf(test_cfg, &test_cfg.interface_property_do).await?;

    // Check if the sent and received data match
    let data_json: Value = serde_json::from_str(&http_get_response)
        .map_err(|_| "Reply from server is a bad json.".to_string())?;

    let rx_data = MockDataProperty::init()
        .fill_device_to_server_data_from_json(&data_json, sensor_number)?
        .get_device_to_server_data_as_astarte();

    if tx_data != rx_data {
        return Err([
            "Mismatch between server and device.",
            &format!("Expected data: {tx_data:?}. Server data: {rx_data:?}."),
        ]
        .join(" "));
    }

    // Unset one specific property
    debug!("Unset all the device owned property (will be also sent to server).");
    for (key, _) in tx_data.clone() {
        device
            .unset(
                &test_cfg.interface_property_do,
                &format!("/{sensor_number}/{key}"),
            )
            .await
            .map_err(|e| e.to_string())?;
    }

    time::sleep(Duration::from_secs(1)).await;

    // Get the stored data using http requests
    debug!("Checking data stored on the server.");
    let http_get_response = http_get_intf(test_cfg, &test_cfg.interface_property_do).await?;

    if http_get_response != "{\"data\":{}}" {
        Err([
            "Mismatch between server and device.",
            &format!("Expected data: {{\"data\":{{}}}}. Server data: {http_get_response:?}."),
        ]
        .join(" "))
    } else {
        Ok(())
    }
}

/// Run the end to end tests from server to device for properties.
///
/// # Arguments
/// - *test_cfg*: struct containing configuration settings for the tests.
/// - *rx_data*: shared memory containing the received properties.
/// A different process will poll the device and then store the matching received messages
/// in this shared memory location.
async fn test_property_server_to_device(
    test_cfg: &TestCfg,
    rx_data: &Arc<Mutex<(String, HashMap<String, AstarteType>)>>,
) -> Result<(), String> {
    let mock_data = MockDataProperty::init();
    let sensor_number: i8 = 42;

    // Send the data using http requests
    debug!("Sending server owned properties from server to device.");
    for (key, value) in mock_data.get_server_to_device_data_as_json() {
        http_post_to_intf(
            test_cfg,
            &test_cfg.interface_property_so,
            &format!("{sensor_number}/{key}"),
            value,
        )
        .await?;
    }

    time::sleep(Duration::from_secs(1)).await;

    // Lock the shared data and check if everything sent has been correctly received
    {
        debug!("Checking data received by the device.");
        let rx_data_rw_acc = rx_data
            .lock()
            .map_err(|e| format!("Failed to lock the shared data. {e}"))?;

        let exp_data = mock_data.get_server_to_device_data_as_astarte();
        if (sensor_number.to_string() != rx_data_rw_acc.0) || (exp_data != rx_data_rw_acc.1) {
            return Err([
                "Mismatch between expected and received data.",
                &format!("Expected data: {exp_data:?}. Server data: {rx_data_rw_acc:?}."),
            ]
            .join(" "));
        }
    }

    // Unset all the properties
    debug!("Unsetting all the server owned properties (will be also sent to device).");
    for (key, _) in mock_data.get_server_to_device_data_as_json() {
        http_delete_to_intf(
            test_cfg,
            &test_cfg.interface_property_so,
            &format!("{sensor_number}/{key}"),
        )
        .await?;
    }

    time::sleep(Duration::from_secs(1)).await;

    // Lock the shared data and check if everything sent has been correctly received
    {
        debug!("Checking data received by the device.");
        let rx_data_rw_acc = rx_data
            .lock()
            .map_err(|e| format!("Failed to lock the shared data. {e}"))?;

        if (sensor_number.to_string() != rx_data_rw_acc.0)
            || rx_data_rw_acc
                .1
                .iter()
                .any(|(_, value)| value != &AstarteType::Unset)
        {
            return Err(format!(
                "Incorrect received data. Server data: {rx_data_rw_acc:?}."
            ));
        }
    }
    Ok(())
}

/// Perform an HTTP GET request to an Astarte interface.
///
/// # Arguments
/// - *test_cfg*: struct containing configuration settings for the request.
/// - *interface*: interface for which to perform the GET request.
async fn http_get_intf(test_cfg: &TestCfg, interface: &str) -> Result<String, String> {
    let get_cmd = format!(
        "{}/v1/{}/devices/{}/interfaces/{}",
        test_cfg.api_url, test_cfg.realm, test_cfg.device_id, interface
    );
    debug!("Sending HTTP GET request: {get_cmd}");
    reqwest::Client::new()
        .get(get_cmd)
        .header(
            "Authorization",
            "Bearer ".to_string() + &test_cfg.appengine_token,
        )
        .send()
        .await
        .map_err(|e| format!("HTTP GET failure: {e}"))?
        .text()
        .await
        .map_err(|e| format!("Failure in parsing the HTTP GET result: {e}"))
}

/// Perform an HTTP POST request to an Astarte interface.
///
/// # Arguments
/// - *test_cfg*: struct containing configuration settings for the request.
/// - *interface*: interface on which to perform the POST request.
/// - *path*: path for the endpoint on which the data should be written.
/// - *value_json*: value to be sent, already formatted as a json string.
async fn http_post_to_intf(
    test_cfg: &TestCfg,
    interface: &str,
    path: &str,
    value_json: String,
) -> Result<(), String> {
    let post_cmd = format!(
        "{}/v1/{}/devices/{}/interfaces/{}/{}",
        test_cfg.api_url, test_cfg.realm, test_cfg.device_id, interface, path
    );
    debug!("Sending HTTP POST request: {post_cmd} {value_json}");
    let response = reqwest::Client::new()
        .post(post_cmd)
        .header(
            "Authorization",
            "Bearer ".to_string() + &test_cfg.appengine_token,
        )
        .header("Content-Type", "application/json")
        .body(value_json.clone())
        .send()
        .await
        .map_err(|e| format!("HTTP POST failure: {e}"))?;
    if response.status() != StatusCode::OK {
        let response_text = response
            .text()
            .await
            .map_err(|e| format!("Failure in parsing the HTTP POST result: {e}"))?;
        return Err(format!(
            "Failure in POST command. Server response: {response_text}"
        ));
    }
    Ok(())
}

/// Perform an HTTP DELETE request to an Astarte interface.
///
/// # Arguments
/// - *test_cfg*: struct containing configuration settings for the request.
/// - *interface*: interface on which to perform the DELETE request.
/// - *path*: path for the endpoint for which the data should be deleted.
async fn http_delete_to_intf(
    test_cfg: &TestCfg,
    interface: &str,
    path: &str,
) -> Result<(), String> {
    let post_cmd = format!(
        "{}/v1/{}/devices/{}/interfaces/{}/{}",
        test_cfg.api_url, test_cfg.realm, test_cfg.device_id, interface, path
    );
    debug!("Sending HTTP DELETE request: {post_cmd}");
    let response = reqwest::Client::new()
        .delete(post_cmd)
        .header(
            "Authorization",
            "Bearer ".to_string() + &test_cfg.appengine_token,
        )
        .send()
        .await
        .map_err(|e| format!("HTTP DELETE failure: {e}"))?;
    if response.status() != StatusCode::NO_CONTENT {
        let response_text = response
            .text()
            .await
            .map_err(|e| format!("Failure in parsing the HTTP DELETE result: {e}"))?;
        return Err(format!(
            "Failure in DELETE command. Server response: {response_text}"
        ));
    }
    Ok(())
}<|MERGE_RESOLUTION|>--- conflicted
+++ resolved
@@ -30,13 +30,8 @@
 use std::time::Duration;
 use std::{env, panic, process};
 
-<<<<<<< HEAD
-use log::{debug, info};
-use reqwest::StatusCode;
-=======
 use http::StatusCode;
 use log::{debug, info};
->>>>>>> bff289ec
 use serde_json::Value;
 use tokio::{task, time};
 
@@ -144,14 +139,6 @@
     )
     .interface_directory(&test_cfg.interfaces_fld.to_string_lossy())
     .unwrap();
-<<<<<<< HEAD
-=======
-
-    // Ignore SSL for local testing
-    if env::var("E2E_IGNORE_SSL").is_ok() {
-        sdk_options = sdk_options.ignore_ssl_errors();
-    }
->>>>>>> bff289ec
 
     // Ignore SSL for local testing
     if env::var("E2E_IGNORE_SSL").is_ok() {
